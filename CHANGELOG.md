<<<<<<< HEAD
## v1.2.0 [unreleased]

### Release Notes

### Deprecations

The stress tool `influx_stress` will be removed in a subsequent release. We recommend using [`influx-stress`](https://github.com/influxdata/influx-stress) as a replacement.

### Features

- [#7066](https://github.com/influxdata/influxdb/issues/7066): Add support for secure transmission via collectd.
- [#7554](https://github.com/influxdata/influxdb/pull/7554): update latest dependencies with Godeps.
- [#7368](https://github.com/influxdata/influxdb/pull/7368): Introduce syntax for marking a partial response with chunking.
- [#7356](https://github.com/influxdata/influxdb/issues/7356): Use X-Forwarded-For IP address in HTTP logger if present.
- [#7601](https://github.com/influxdata/influxdb/issues/7601): Prune data in meta store for deleted shards.
- [#7669](https://github.com/influxdata/influxdb/issues/7669): Uncomment section headers from the default configuration file.
=======
## v1.1.1 [2016-12-06]

### Features

>>>>>>> e47cf1f2
- [#7684](https://github.com/influxdata/influxdb/issues/7684): Update Go version to 1.7.4.

### Bugfixes

<<<<<<< HEAD
- [#7621](https://github.com/influxdata/influxdb/issues/7621): Expand string and boolean fields when using a wildcard with `sample()`.
- [#7616](https://github.com/influxdata/influxdb/pull/7616): Fix chuid argument order in init script @ccasey
- [#7656](https://github.com/influxdata/influxdb/issues/7656): Fix cross-platform backup/restore
- [#7650](https://github.com/influxdata/influxdb/issues/7650): Ensures that all user privileges associated with a database are removed when the database is dropped.
- [#7659](https://github.com/influxdata/influxdb/issues/7659): Fix CLI import bug when using self-signed SSL certificates.
- [#7698](https://github.com/influxdata/influxdb/pull/7698): CLI was caching db/rp for insert into statements.
- [#6527](https://github.com/influxdata/influxdb/issues/6527): 0.12.2 Influx CLI client PRECISION returns "Unknown precision....

- [#7396](https://github.com/influxdata/influxdb/issues/7396): CLI should use spaces for alignment, not tabs.

## v1.1.1 [unreleased]

### Bugfixes

- [#7625](https://github.com/influxdata/influxdb/issues/7625): Fix incorrect tag value in error message.
- [#7634](https://github.com/influxdata/influxdb/issues/7634): Return the time from a percentile call on an integer.
=======
- [#7625](https://github.com/influxdata/influxdb/issues/7625): Fix incorrect tag value in error message.
- [#7661](https://github.com/influxdata/influxdb/pull/7661): Quote the empty string as an ident.
- [#7679](https://github.com/influxdata/influxdb/pull/7679): Fix string fields w/ trailing slashes

### Security

[Go 1.7.4](https://golang.org/doc/devel/release.html#go1.7.minor) was released to address two security issues.  This release includes these security fixes.
>>>>>>> e47cf1f2

## v1.1.0 [2016-11-14]

### Release Notes

This release is built with go 1.7.3 and provides many performance optimizations, stability changes and a few new query capabilities.  If upgrading from a prior version, please read the configuration changes below section before upgrading.

### Deprecations

The admin interface is deprecated and will be removed in a subsequent release.  The configuration setting to enable the admin UI is now disabled by default, but can be enabled if necessary.  We recommend using [Chronograf](https://github.com/influxdata/chronograf) or [Grafana](https://github.com/grafana/grafana) as a replacement.

### Configuration Changes

The following configuration changes may need to changed before upgrading to `1.1.0` from prior versions.

#### `[admin]` Section

* `enabled` now default to false.  If you are currently using the admin interaface, you will need to change this value to `true` to re-enable it.  The admin interface is currently deprecated and will be removed in a subsequent release.

#### `[data]` Section

* `max-values-per-tag` was added with a default of 100,000, but can be disabled by setting it to `0`.  Existing measurements with tags that exceed this limit will continue to load, but writes that would cause the tags cardinality to increase will be dropped and a `partial write` error will be returned to the caller.  This limit can be used to prevent high cardinality tag values from being written to a measurement.
* `cache-max-memory-size` has been increased to from `524288000` to `1048576000`.  This setting is the maximum amount of RAM, in bytes, a shard cache can use before it rejects writes with an error.  Setting this value to `0` disables the limit.
* `cache-snapshot-write-cold-duration` has been decreased from `1h` to `10m`.  This setting determines how long values will stay in the shard cache while the shard is cold for writes.
* `compact-full-write-cold-duration` has been decreased from `24h` to `4h`.  The shorter duration allows cold shards to be compacted to an optimal state more quickly.

### Features

The query language has been extended with a few new features:

* New `cumulative_sum` function - [#7388](https://github.com/influxdata/influxdb/pull/7388)
* New `linear` fill option - [#7408](https://github.com/influxdata/influxdb/pull/7408)
* Support `ON` for `SHOW` commands - [#7295](https://github.com/influxdata/influxdb/pull/7295)
* Support regex on fields keys in select clause - [#7442](https://github.com/influxdata/influxdb/pull/7442)

All Changes:

- [#7415](https://github.com/influxdata/influxdb/pull/7415): Add sample function to query language.
- [#7403](https://github.com/influxdata/influxdb/pull/7403): Add `fill(linear)` to query language.
- [#7120](https://github.com/influxdata/influxdb/issues/7120): Add additional statistics to query executor.
- [#7135](https://github.com/influxdata/influxdb/pull/7135): Support enable HTTP service over unix domain socket. Thanks @oiooj
- [#3634](https://github.com/influxdata/influxdb/issues/3634): Support mixed duration units.
- [#7099](https://github.com/influxdata/influxdb/pull/7099): Implement text/csv content encoding for the response writer.
- [#6992](https://github.com/influxdata/influxdb/issues/6992): Support tools for running async queries.
- [#7136](https://github.com/influxdata/influxdb/pull/7136): Update jwt-go dependency to version 3.
- [#6962](https://github.com/influxdata/influxdb/issues/6962): Support ON and use default database for SHOW commands.
- [#7268](https://github.com/influxdata/influxdb/pull/7268): More man pages for the other tools we package and compress man pages fully.
- [#7305](https://github.com/influxdata/influxdb/pull/7305): UDP Client: Split large points. Thanks @vlasad
- [#7115](https://github.com/influxdata/influxdb/issues/7115): Feature request: `influx inspect -export` should dump WAL files.
- [#7388](https://github.com/influxdata/influxdb/pull/7388): Implement cumulative_sum() function.
- [#7441](https://github.com/influxdata/influxdb/pull/7441): Speed up shutdown by closing shards concurrently.
- [#7146](https://github.com/influxdata/influxdb/issues/7146): Add max-values-per-tag to limit high tag cardinality data
- [#5955](https://github.com/influxdata/influxdb/issues/5955): Make regex work on field and dimension keys in SELECT clause.
- [#7470](https://github.com/influxdata/influxdb/pull/7470): Reduce map allocations when computing the TagSet of a measurement.
- [#6894](https://github.com/influxdata/influxdb/issues/6894): Support `INFLUX_USERNAME` and `INFLUX_PASSWORD` for setting username/password in the CLI.
- [#6896](https://github.com/influxdata/influxdb/issues/6896): Correctly read in input from a non-interactive stream for the CLI.
- [#7463](https://github.com/influxdata/influxdb/pull/7463): Make input plugin services open/close idempotent.
- [#7473](https://github.com/influxdata/influxdb/pull/7473): Align binary math expression streams by time.
- [#7281](https://github.com/influxdata/influxdb/pull/7281): Add stats for active compactions, compaction errors.
- [#7496](https://github.com/influxdata/influxdb/pull/7496): Filter out series within shards that do not have data for that series.
- [#7480](https://github.com/influxdata/influxdb/pull/7480): Improve compaction planning performance by caching tsm file stats.
- [#7320](https://github.com/influxdata/influxdb/issues/7320): Update defaults in config for latest best practices
- [#7495](https://github.com/influxdata/influxdb/pull/7495): Rewrite regexes of the form host = /^server-a$/ to host = 'server-a', to take advantage of the tsdb index.
- [#6704](https://github.com/influxdata/influxdb/issues/6704): Optimize first/last when no group by interval is present.
- [#4461](https://github.com/influxdata/influxdb/issues/4461): Change default time boundaries for raw queries.

### Bugfixes

- [#7392](https://github.com/influxdata/influxdb/pull/7392): Enable https subscriptions to work with custom CA certificates.
- [#1834](https://github.com/influxdata/influxdb/issues/1834): Drop time when used as a tag or field key.
- [#7152](https://github.com/influxdata/influxdb/issues/7152): Decrement number of measurements only once when deleting the last series from a measurement.
- [#7177](https://github.com/influxdata/influxdb/issues/7177): Fix base64 encoding issue with /debug/vars stats.
- [#7196](https://github.com/influxdata/influxdb/issues/7196): Fix mmap dereferencing, fixes #7183, #7180
- [#7013](https://github.com/influxdata/influxdb/issues/7013): Fix the dollar sign so it properly handles reserved keywords.
- [#7297](https://github.com/influxdata/influxdb/issues/7297): Use consistent column output from the CLI for column formatted responses.
- [#7231](https://github.com/influxdata/influxdb/issues/7231): Duplicate parsing bug in ALTER RETENTION POLICY.
- [#7285](https://github.com/influxdata/influxdb/issues/7285): Correctly use password-type field in Admin UI. Thanks @dandv!
- [#2792](https://github.com/influxdata/influxdb/issues/2792): Exceeding max retention policy duration gives incorrect error message
- [#7226](https://github.com/influxdata/influxdb/issues/7226): Fix database locked up when deleting shards
- [#7382](https://github.com/influxdata/influxdb/issues/7382): Shard stats include wal path tag so disk bytes make more sense.
- [#7385](https://github.com/influxdata/influxdb/pull/7385): Reduce query planning allocations
- [#7436](https://github.com/influxdata/influxdb/issues/7436): Remove accidentally added string support for the stddev call.
- [#7161](https://github.com/influxdata/influxdb/issues/7161): Drop measurement causes cache max memory exceeded error.
- [#7334](https://github.com/influxdata/influxdb/issues/7334): Panic with unread show series iterators during drop database
- [#7482](https://github.com/influxdata/influxdb/issues/7482): Fix issue where point would be written to wrong shard.
- [#7431](https://github.com/influxdata/influxdb/issues/7431): Remove /data/process_continuous_queries endpoint.
- [#7053](https://github.com/influxdata/influxdb/issues/7053): Delete statement returns an error when retention policy or database is specified
- [#7494](https://github.com/influxdata/influxdb/issues/7494): influx_inspect: export does not escape field keys.
- [#7526](https://github.com/influxdata/influxdb/issues/7526): Truncate the version string when linking to the documentation.
- [#7548](https://github.com/influxdata/influxdb/issues/7548): Fix output duration units for SHOW QUERIES.
- [#7564](https://github.com/influxdata/influxdb/issues/7564): Fix incorrect grouping when multiple aggregates are used with sparse data.
- [#7448](https://github.com/influxdata/influxdb/pull/7448): Fix Retention Policy Inconsistencies
- [#7606](https://github.com/influxdata/influxdb/pull/7606): Avoid deadlock when `max-row-limit` is hit.

## v1.0.2 [2016-10-05]

### Bugfixes

- [#7150](https://github.com/influxdata/influxdb/issues/7150): Do not automatically reset the shard duration when using ALTER RETENTION POLICY
- [#5878](https://github.com/influxdata/influxdb/issues/5878): Ensure correct shard groups created when retention policy has been altered.
- [#7391](https://github.com/influxdata/influxdb/issues/7391): Fix RLE integer decoding producing negative numbers
- [#7335](https://github.com/influxdata/influxdb/pull/7335): Avoid stat syscall when planning compactions
- [#7330](https://github.com/influxdata/influxdb/issues/7330): Subscription data loss under high write load

## v1.0.1 [2016-09-26]

### Bugfixes

- [#7271](https://github.com/influxdata/influxdb/issues/7271): Fixing typo within example configuration file. Thanks @andyfeller!
- [#7270](https://github.com/influxdata/influxdb/issues/7270): Implement time math for lazy time literals.
- [#7272](https://github.com/influxdata/influxdb/issues/7272): Report cmdline and memstats in /debug/vars.
- [#7299](https://github.com/influxdata/influxdb/ssues/7299): Ensure fieldsCreated stat available in shard measurement.
- [#6846](https://github.com/influxdata/influxdb/issues/6846): Read an invalid JSON response as an error in the influx client.
- [#7110](https://github.com/influxdata/influxdb/issues/7110): Skip past points at the same time in derivative call within a merged series.
- [#7226](https://github.com/influxdata/influxdb/issues/7226): Fix database locked up when deleting shards
- [#7315](https://github.com/influxdata/influxdb/issues/7315): Prevent users from manually using system queries since incorrect use would result in a panic.

## v1.0.0 [2016-09-08]

### Release Notes

### Breaking changes

* `max-series-per-database` was added with a default of 1M but can be disabled by setting it to `0`. Existing databases with series that exceed this limit will continue to load but writes that would create new series will fail.
* Config option `[cluster]` has been replaced with `[coordinator]`
* Support for config options `[collectd]` and `[opentsdb]` has been removed; use `[[collectd]]` and `[[opentsdb]]` instead.
* Config option `data-logging-enabled` within the `[data]` section, has been renamed to `trace-logging-enabled`, and defaults to `false`.
* The keywords `IF`, `EXISTS`, and `NOT` where removed for this release.  This means you no longer need to specify `IF NOT EXISTS` for `DROP DATABASE` or `IF EXISTS` for `CREATE DATABASE`.  If these are specified, a query parse error is returned.
* The Shard `writePointsFail` stat has been renamed to `writePointsErr` for consistency with other stats.

With this release the systemd configuration files for InfluxDB will use the system configured default for logging and will no longer write files to `/var/log/influxdb` by default. On most systems, the logs will be directed to the systemd journal and can be accessed by `journalctl -u influxdb.service`. Consult the systemd journald documentation for configuring journald.

### Features

- [#3541](https://github.com/influxdata/influxdb/issues/3451): Update SHOW FIELD KEYS to return the field type with the field key.
- [#6609](https://github.com/influxdata/influxdb/pull/6609): Add support for JWT token authentication.
- [#6559](https://github.com/influxdata/influxdb/issues/6559): Teach the http service how to enforce connection limits.
- [#6623](https://github.com/influxdata/influxdb/pull/6623): Speed up drop database
- [#6519](https://github.com/influxdata/influxdb/issues/6519): Support cast syntax for selecting a specific type.
- [#6654](https://github.com/influxdata/influxdb/pull/6654): Add new HTTP statistics to monitoring
- [#6664](https://github.com/influxdata/influxdb/pull/6664): Adds monitoring statistic for on-disk shard size.
- [#2926](https://github.com/influxdata/influxdb/issues/2926): Support bound parameters in the parser.
- [#1310](https://github.com/influxdata/influxdb/issues/1310): Add https-private-key option to httpd config.
- [#6621](https://github.com/influxdata/influxdb/pull/6621): Add Holt-Winter forecasting function.
- [#6655](https://github.com/influxdata/influxdb/issues/6655): Add HTTP(s) based subscriptions.
- [#5906](https://github.com/influxdata/influxdb/issues/5906): Dynamically update the documentation link in the admin UI.
- [#6686](https://github.com/influxdata/influxdb/pull/6686): Optimize timestamp run-length decoding
- [#6713](https://github.com/influxdata/influxdb/pull/6713): Reduce allocations during query parsing.
- [#3733](https://github.com/influxdata/influxdb/issues/3733): Modify the default retention policy name and make it configurable.
- [#6812](https://github.com/influxdata/influxdb/pull/6812): Make httpd logger closer to Common (& combined) Log Format.
- [#5655](https://github.com/influxdata/influxdb/issues/5655): Support specifying a retention policy for the graphite service.
- [#6820](https://github.com/influxdata/influxdb/issues/6820): Add NodeID to execution options
- [#4532](https://github.com/influxdata/influxdb/issues/4532): Support regex selection in SHOW TAG VALUES for the key.
- [#6889](https://github.com/influxdata/influxdb/pull/6889): Update help and remove unused config options from the configuration file.
- [#6900](https://github.com/influxdata/influxdb/pull/6900): Trim BOM from Windows Notepad-saved config files.
- [#6938](https://github.com/influxdata/influxdb/issues/6938): Added favicon
- [#6507](https://github.com/influxdata/influxdb/issues/6507): Refactor monitor service to avoid expvar and write monitor statistics on a truncated time interval.
- [#6805](https://github.com/influxdata/influxdb/issues/6805): Allow any variant of the help option to trigger the help.
- [#5499](https://github.com/influxdata/influxdb/issues/5499): Add stats and diagnostics to the TSM engine.
- [#6959](https://github.com/influxdata/influxdb/issues/6959): Return 403 Forbidden when authentication succeeds but authorization fails.
- [#1110](https://github.com/influxdata/influxdb/issues/1110): Support loading a folder for collectd typesdb files.
- [#6928](https://github.com/influxdata/influxdb/issues/6928): Run continuous query for multiple buckets rather than one per bucket.
- [#5500](https://github.com/influxdata/influxdb/issues/5500): Add extra trace logging to tsm engine.
- [#6909](https://github.com/influxdata/influxdb/issues/6909): Log the CQ execution time when continuous query logging is enabled.
- [#7046](https://github.com/influxdata/influxdb/pull/7046): Add tsm file export to influx_inspect tool.
- [#7011](https://github.com/influxdata/influxdb/issues/7011): Create man pages for commands.
- [#7050](https://github.com/influxdata/influxdb/pull/7050): Update go package library dependencies.
- [#5750](https://github.com/influxdata/influxdb/issues/5750): Support wildcards in aggregate functions.
- [#7065](https://github.com/influxdata/influxdb/issues/7065): Remove IF EXISTS/IF NOT EXISTS from influxql language.
- [#7095](https://github.com/influxdata/influxdb/pull/7095): Add MaxSeriesPerDatabase config setting.
- [#7199](https://github.com/influxdata/influxdb/pull/7199): Add mode function. Thanks @agaurav.
- [#7194](https://github.com/influxdata/influxdb/issues/7194): Support negative timestamps for the query engine.
- [#7172](https://github.com/influxdata/influxdb/pull/7172): Write path stats

### Bugfixes

- [#6604](https://github.com/influxdata/influxdb/pull/6604): Remove old cluster code
- [#6618](https://github.com/influxdata/influxdb/pull/6618): Optimize shard loading
- [#6629](https://github.com/influxdata/influxdb/issues/6629): query-log-enabled in config not ignored anymore.
- [#6607](https://github.com/influxdata/influxdb/issues/6607): SHOW TAG VALUES accepts != and !~ in WHERE clause.
- [#6649](https://github.com/influxdata/influxdb/issues/6649): Make sure admin exists before authenticating query.
- [#6644](https://github.com/influxdata/influxdb/issues/6644): Print the query executor's stack trace on a panic to the log.
- [#6650](https://github.com/influxdata/influxdb/issues/6650): Data race when dropping a database immediately after writing to it
- [#6235](https://github.com/influxdata/influxdb/issues/6235): Fix measurement field panic in tsm1 engine.
- [#6663](https://github.com/influxdata/influxdb/issues/6663): Fixing panic in SHOW FIELD KEYS.
- [#6624](https://github.com/influxdata/influxdb/issues/6624): Ensure clients requesting gzip encoded bodies don't receive empty body
- [#6652](https://github.com/influxdata/influxdb/issues/6652): Fix panic: interface conversion: tsm1.Value is \*tsm1.StringValue, not \*tsm1.FloatValue
- [#6406](https://github.com/influxdata/influxdb/issues/6406): Max index entries exceeded
- [#6557](https://github.com/influxdata/influxdb/issues/6557): Overwriting points on large series can cause memory spikes during compactions
- [#6611](https://github.com/influxdata/influxdb/issues/6611): Queries slow down hundreds times after overwriting points
- [#6641](https://github.com/influxdata/influxdb/issues/6641): Fix read tombstones: EOF
- [#6661](https://github.com/influxdata/influxdb/issues/6661): Disable limit optimization when using an aggregate.
- [#6676](https://github.com/influxdata/influxdb/issues/6676): Ensures client sends correct precision when inserting points.
- [#2048](https://github.com/influxdata/influxdb/issues/2048): Check that retention policies exist before creating CQ
- [#6702](https://github.com/influxdata/influxdb/issues/6702): Fix SELECT statement required privileges.
- [#6701](https://github.com/influxdata/influxdb/issues/6701): Filter out sources that do not match the shard database/retention policy.
- [#6683](https://github.com/influxdata/influxdb/issues/6683): Fix compaction planning re-compacting large TSM files
- [#6693](https://github.com/influxdata/influxdb/pull/6693): Truncate the shard group end time if it exceeds MaxNanoTime.
- [#6672](https://github.com/influxdata/influxdb/issues/6672): Accept points with trailing whitespace.
- [#6599](https://github.com/influxdata/influxdb/issues/6599): Ensure that future points considered in SHOW queries.
- [#6720](https://github.com/influxdata/influxdb/issues/6720): Concurrent map read write panic. Thanks @arussellsaw
- [#6727](https://github.com/influxdata/influxdb/issues/6727): queries with strings that look like dates end up with date types, not string types
- [#6250](https://github.com/influxdata/influxdb/issues/6250): Slow startup time
- [#6753](https://github.com/influxdata/influxdb/issues/6753): Prevent panic if there are no values.
- [#6685](https://github.com/influxdata/influxdb/issues/6685): Batch SELECT INTO / CQ writes
- [#6756](https://github.com/influxdata/influxdb/issues/6756): Set X-Influxdb-Version header on every request (even 404 requests).
- [#6760](https://github.com/influxdata/influxdb/issues/6760): Prevent panic in concurrent auth cache write
- [#6771](https://github.com/influxdata/influxdb/issues/6771): Fix the point validation parser to identify and sort tags correctly.
- [#6835](https://github.com/influxdata/influxdb/pull/6835): Include sysvinit-tools as an rpm dependency.
- [#6834](https://github.com/influxdata/influxdb/pull/6834): Add port to all graphite log output to help with debugging multiple endpoints
- [#6850](https://github.com/influxdata/influxdb/pull/6850): Modify the max nanosecond time to be one nanosecond less.
- [#6824](https://github.com/influxdata/influxdb/issues/6824): Remove systemd output redirection.
- [#6859](https://github.com/influxdata/influxdb/issues/6859): Set the condition cursor instead of aux iterator when creating a nil condition cursor.
- [#6869](https://github.com/influxdata/influxdb/issues/6869): Remove FieldCodec from tsdb package.
- [#6882](https://github.com/influxdata/influxdb/pull/6882): Remove a double lock in the tsm1 index writer.
- [#6883](https://github.com/influxdata/influxdb/pull/6883): Rename dumptsmdev to dumptsm in influx_inspect.
- [#6864](https://github.com/influxdata/influxdb/pull/6864): Allow a non-admin to call "use" for the influx cli.
- [#6855](https://github.com/influxdata/influxdb/pull/6855): Update `stress/v2` to work with clusters, ssl, and username/password auth. Code cleanup
- [#6738](https://github.com/influxdata/influxdb/issues/6738): Time sorting broken with overwritten points
- [#6829](https://github.com/influxdata/influxdb/issues/6829): Fix panic: runtime error: index out of range
- [#6911](https://github.com/influxdata/influxdb/issues/6911): Fix fill(previous) when used with math operators.
- [#6934](https://github.com/influxdata/influxdb/pull/6934): Fix regex binary encoding for a measurement.
- [#6942](https://github.com/influxdata/influxdb/pull/6942): Fix panic: truncate the slice when merging the caches.
- [#6708](https://github.com/influxdata/influxdb/issues/6708): Drop writes from before the retention policy time window.
- [#6968](https://github.com/influxdata/influxdb/issues/6968): Always use the demo config when outputting a new config.
- [#6986](https://github.com/influxdata/influxdb/pull/6986): update connection settings when changing hosts in cli.
- [#6965](https://github.com/influxdata/influxdb/pull/6965): Minor improvements to init script. Removes sysvinit-utils as package dependency.
- [#6952](https://github.com/influxdata/influxdb/pull/6952): Fix compaction planning with large TSM files
- [#6819](https://github.com/influxdata/influxdb/issues/6819): Database unresponsive after DROP MEASUREMENT
- [#6796](https://github.com/influxdata/influxdb/issues/6796): Out of Memory Error when Dropping Measurement
- [#6946](https://github.com/influxdata/influxdb/issues/6946): Duplicate data for the same timestamp
- [#7043](https://github.com/influxdata/influxdb/pull/7043): Remove limiter from walkShards
- [#5501](https://github.com/influxdata/influxdb/issues/5501): Queries against files that have just been compacted need to point to new files
- [#6595](https://github.com/influxdata/influxdb/issues/6595): Fix full compactions conflicting with level compactions
- [#7081](https://github.com/influxdata/influxdb/issues/7081): Hardcode auto generated RP names to autogen
- [#7088](https://github.com/influxdata/influxdb/pull/7088): Fix UDP pointsRx being incremented twice.
- [#7080](https://github.com/influxdata/influxdb/pull/7080): Ensure IDs can't clash when managing Continuous Queries.
- [#6990](https://github.com/influxdata/influxdb/issues/6990): Fix panic parsing empty key
- [#7084](https://github.com/influxdata/influxdb/pull/7084): Tombstone memory improvements
- [#6543](https://github.com/influxdata/influxdb/issues/6543): Fix parseFill to check for fill ident before attempting to parse an expression.
- [#7032](https://github.com/influxdata/influxdb/pull/7032): Copy tags in influx_stress to avoid a concurrent write panic on a map.
- [#7028](https://github.com/influxdata/influxdb/pull/7028): Do not run continuous queries that have no time span.
- [#7025](https://github.com/influxdata/influxdb/issues/7025): Move the CQ interval by the group by offset.
- [#7125](https://github.com/influxdata/influxdb/pull/7125): Ensure gzip writer is closed in influx_inspect export
- [#7127](https://github.com/influxdata/influxdb/pull/7127): Concurrent series limit
- [#7119](https://github.com/influxdata/influxdb/pull/7119): Fix CREATE DATABASE when dealing with default values.
- [#7218](https://github.com/influxdata/influxdb/issues/7218): Fix alter retention policy when all options are used.
- [#7225](https://github.com/influxdata/influxdb/issues/7225): runtime: goroutine stack exceeds 1000000000-byte limit
- [#7240](https://github.com/influxdata/influxdb/issues/7240): Allow blank lines in the line protocol input.
- [#7119](https://github.com/influxdata/influxdb/pull/7119): Fix CREATE DATABASE when dealing with default values.
- [#7243](https://github.com/influxdata/influxdb/issues/7243): Optimize queries that compare a tag value to an empty string.
- [#7074](https://github.com/influxdata/influxdb/issues/7074): Continuous full compactions

## v0.13.0 [2016-05-12]

### Release Notes

With this release InfluxDB is moving to Go v1.6.

### Features

- [#6213](https://github.com/influxdata/influxdb/pull/6213): Make logging output location more programmatically configurable.
- [#6237](https://github.com/influxdata/influxdb/issues/6237): Enable continuous integration testing on Windows platform via AppVeyor. Thanks @mvadu
- [#6263](https://github.com/influxdata/influxdb/pull/6263): Reduce UDP Service allocation size.
- [#6228](https://github.com/influxdata/influxdb/pull/6228): Support for multiple listeners for collectd and OpenTSDB inputs.
- [#6292](https://github.com/influxdata/influxdb/issues/6292): Allow percentile to be used as a selector.
- [#5707](https://github.com/influxdata/influxdb/issues/5707): Return a deprecated message when IF NOT EXISTS is used.
- [#6334](https://github.com/influxdata/influxdb/pull/6334): Allow environment variables to be set per input type.
- [#6394](https://github.com/influxdata/influxdb/pull/6394): Allow time math with integer timestamps.
- [#3247](https://github.com/influxdata/influxdb/issues/3247): Implement derivatives across intervals for aggregate queries.
- [#3166](https://github.com/influxdata/influxdb/issues/3166): Sort the series keys inside of a tag set so output is deterministic.
- [#1856](https://github.com/influxdata/influxdb/issues/1856): Add `elapsed` function that returns the time delta between subsequent points.
- [#5502](https://github.com/influxdata/influxdb/issues/5502): Add checksum verification to TSM inspect tool
- [#6444](https://github.com/influxdata/influxdb/pull/6444): Allow setting the config path through an environment variable and default config path.
- [#3558](https://github.com/influxdata/influxdb/issues/3558): Support field math inside a WHERE clause.
- [#6429](https://github.com/influxdata/influxdb/issues/6429): Log slow queries if they pass a configurable threshold.
- [#4675](https://github.com/influxdata/influxdb/issues/4675): Allow derivative() function to be used with ORDER BY desc.
- [#6483](https://github.com/influxdata/influxdb/pull/6483): Delete series support for TSM
- [#6484](https://github.com/influxdata/influxdb/pull/6484): Query language support for DELETE
- [#6290](https://github.com/influxdata/influxdb/issues/6290): Add POST /query endpoint and warning messages for using GET with write operations.
- [#6494](https://github.com/influxdata/influxdb/issues/6494): Support booleans for min() and max().
- [#2074](https://github.com/influxdata/influxdb/issues/2074): Support offset argument in the GROUP BY time(...) call.
- [#6533](https://github.com/influxdata/influxdb/issues/6533): Optimize SHOW SERIES
- [#6534](https://github.com/influxdata/influxdb/pull/6534): Move to Go v1.6.2 (over Go v1.4.3)
- [#6522](https://github.com/influxdata/influxdb/pull/6522): Dump TSM files to line protocol
- [#6585](https://github.com/influxdata/influxdb/pull/6585): Parallelize iterators
- [#6502](https://github.com/influxdata/influxdb/pull/6502): Add ability to copy shard via rpc calls.  Remove deprecated copier service.
- [#6593](https://github.com/influxdata/influxdb/pull/6593): Add ability to create snapshots of shards.

### Bugfixes

- [#6283](https://github.com/influxdata/influxdb/pull/6283): Fix GROUP BY tag to produce consistent results when a series has no tags.
- [#3773](https://github.com/influxdata/influxdb/issues/3773): Support empty tags for all WHERE equality operations.
- [#6270](https://github.com/influxdata/influxdb/issues/6270): tsm1 query engine alloc reduction
- [#6287](https://github.com/influxdata/influxdb/issues/6287): Fix data race in Influx Client.
- [#6252](https://github.com/influxdata/influxdb/pull/6252): Remove TSDB listener accept message @simnv
- [#6202](https://github.com/influxdata/influxdb/pull/6202): Check default SHARD DURATION when recreating the same database.
- [#6296](https://github.com/influxdata/influxdb/issues/6296): Allow the implicit time field to be renamed again.
- [#6294](https://github.com/influxdata/influxdb/issues/6294): Fix panic running influx_inspect info.
- [#6382](https://github.com/influxdata/influxdb/pull/6382): Removed dead code from the old query engine.
- [#3369](https://github.com/influxdata/influxdb/issues/3369): Detect when a timer literal will overflow or underflow the query engine.
- [#6398](https://github.com/influxdata/influxdb/issues/6398): Fix CREATE RETENTION POLICY parsing so it doesn't consume tokens it shouldn't.
- [#6425](https://github.com/influxdata/influxdb/pull/6425): Close idle tcp connections in HTTP client to prevent tcp conn leak.
- [#6109](https://github.com/influxdata/influxdb/issues/6109): Cache maximum memory size exceeded on startup
- [#6427](https://github.com/influxdata/influxdb/pull/6427): Fix setting uint config options via env vars
- [#6458](https://github.com/influxdata/influxdb/pull/6458): Make it clear when the CLI version is unknown.
- [#3883](https://github.com/influxdata/influxdb/issues/3883): Improve query sanitization to prevent a password leak in the logs.
- [#6462](https://github.com/influxdata/influxdb/pull/6462): Add safer locking to CreateFieldIfNotExists
- [#6361](https://github.com/influxdata/influxdb/pull/6361): Fix cluster/pool release of connection
- [#6470](https://github.com/influxdata/influxdb/pull/6470): Remove SHOW SERVERS & DROP SERVER support
- [#6477](https://github.com/influxdata/influxdb/pull/6477): Don't catch SIGQUIT or SIGHUP signals.
- [#6468](https://github.com/influxdata/influxdb/issues/6468): Panic with truncated wal segments
- [#6491](https://github.com/influxdata/influxdb/pull/6491): Fix the CLI not to enter an infinite loop when the liner has an error.
- [#6457](https://github.com/influxdata/influxdb/issues/6457): Retention policy cleanup does not remove series
- [#6477](https://github.com/influxdata/influxdb/pull/6477): Don't catch SIGQUIT or SIGHUP signals.
- [#6468](https://github.com/influxdata/influxdb/issues/6468): Panic with truncated wal segments
- [#6480](https://github.com/influxdata/influxdb/issues/6480): Fix SHOW statements' rewriting bug
- [#6505](https://github.com/influxdata/influxdb/issues/6505): Add regex literal to InfluxQL spec for FROM clause.
- [#5890](https://github.com/influxdata/influxdb/issues/5890): Return the time with a selector when there is no group by interval.
- [#6496](https://github.com/influxdata/influxdb/issues/6496): Fix parsing escaped series key when loading database index
- [#6495](https://github.com/influxdata/influxdb/issues/6495): Fix aggregate returns when data is missing from some shards.
- [#6439](https://github.com/influxdata/influxdb/issues/6439): Overwriting points returning old values
- [#6261](https://github.com/influxdata/influxdb/issues/6261): High CPU usage and slow query with DISTINCT

## v0.12.2 [2016-04-20]

### Bugfixes

- [#6271](https://github.com/influxdata/influxdb/issues/6271): Fixed deadlock in tsm1 file store.
- [#6413](https://github.com/influxdata/influxdb/pull/6413): Prevent goroutine leak from persistent http connections. Thanks @aaronknister.
- [#6414](https://github.com/influxdata/influxdb/pull/6414): Send "Connection: close" header for queries.
- [#6419](https://github.com/influxdata/influxdb/issues/6419): Fix panic in transform iterator on division. @thbourlove
- [#6379](https://github.com/influxdata/influxdb/issues/6379): Validate the first argument to percentile() is a variable.
- [#6383](https://github.com/influxdata/influxdb/pull/6383): Recover from a panic during query execution.

## v0.12.1 [2016-04-08]

### Bugfixes

- [#6225](https://github.com/influxdata/influxdb/pull/6225): Refresh admin assets.
- [#6206](https://github.com/influxdata/influxdb/issues/6206): Handle nil values from the tsm1 cursor correctly.
- [#6190](https://github.com/influxdata/influxdb/pull/6190): Fix race on measurementFields.
- [#6248](https://github.com/influxdata/influxdb/issues/6248): Panic using incorrectly quoted "queries" field key.
- [#6257](https://github.com/influxdata/influxdb/issues/6257): CreateShardGroup was incrementing meta data index even when it was idempotent.
- [#6223](https://github.com/influxdata/influxdb/issues/6223): Failure to start/run on Windows. Thanks @mvadu
- [#6229](https://github.com/influxdata/influxdb/issues/6229): Fixed aggregate queries with no GROUP BY to include the end time.


## v0.12.0 [2016-04-05]
### Release Notes
Upgrading to this release requires a little more than just installing the new binary and starting it up. The upgrade process is very quick and should only require a minute of downtime or less. Details on [upgrading to 0.12 are here](https://docs.influxdata.com/influxdb/v0.12/administration/upgrading/).

This release removes all of the old clustering code. It operates as a standalone server. For a free open source HA setup see the [InfluxDB Relay](https://github.com/influxdata/influxdb-relay).

### Features

- [#6012](https://github.com/influxdata/influxdb/pull/6012): Add DROP SHARD support.
- [#6025](https://github.com/influxdata/influxdb/pull/6025): Remove deprecated JSON write path.
- [#5744](https://github.com/influxdata/influxdb/issues/5744): Add integer literal support to the query language.
- [#5939](https://github.com/influxdata/influxdb/issues/5939): Support viewing and killing running queries.
- [#6073](https://github.com/influxdata/influxdb/pull/6073): Iterator stats
- [#6079](https://github.com/influxdata/influxdb/issues/6079): Limit the maximum number of concurrent queries.
- [#6075](https://github.com/influxdata/influxdb/issues/6075): Limit the maximum running time of a query.
- [#6102](https://github.com/influxdata/influxdb/issues/6102): Limit series count in selection
- [#6077](https://github.com/influxdata/influxdb/issues/6077): Limit point count in selection.
- [#6078](https://github.com/influxdata/influxdb/issues/6078): Limit bucket count in selection.
- [#6060](https://github.com/influxdata/influxdb/pull/6060): Add configurable shard duration to retention policies
- [#6116](https://github.com/influxdata/influxdb/pull/6116): Allow `httpd` service to be extensible for routes
- [#6111](https://github.com/influxdata/influxdb/pull/6111): Add ability to build static assest. Improved handling of TAR and ZIP package outputs.
- [#1825](https://github.com/influxdata/influxdb/issues/1825): Implement difference function.
- [#6112](https://github.com/influxdata/influxdb/issues/6112): Implement simple moving average function.
- [#6149](https://github.com/influxdata/influxdb/pull/6149): Kill running queries when server is shutdown.
- [#5372](https://github.com/influxdata/influxdb/pull/5372): Faster shard loading
- [#6148](https://github.com/influxdata/influxdb/pull/6148): Build script is now compatible with Python 3. Added ability to create detached signatures for packages. Build script now uses Python logging facility for messages.
- [#6115](https://github.com/influxdata/influxdb/issues/6115): Support chunking query results mid-series. Limit non-chunked output.
- [#6166](https://github.com/influxdata/influxdb/pull/6166): Teach influxdb client how to use chunked queries and use in the CLI.
- [#6158](https://github.com/influxdata/influxdb/pull/6158): Update influxd to detect an upgrade from `0.11` to `0.12`.  Minor restore bug fixes.
- [#6193](https://github.com/influxdata/influxdb/pull/6193): Fix TypeError when processing empty results in admin UI. Thanks @jonseymour!

### Bugfixes

- [#5152](https://github.com/influxdata/influxdb/issues/5152): Fix where filters when a tag and a filter are combined with OR.
- [#5728](https://github.com/influxdata/influxdb/issues/5728): Properly handle semi-colons as part of the main query loop.
- [#6065](https://github.com/influxdata/influxdb/pull/6065):  Wait for a process termination on influxdb restart @simnv
- [#5252](https://github.com/influxdata/influxdb/issues/5252): Release tarballs contain specific attributes on '.'
- [#5554](https://github.com/influxdata/influxdb/issues/5554): Can't run in alpine linux
- [#6094](https://github.com/influxdata/influxdb/issues/6094): Ensure CREATE RETENTION POLICY and CREATE CONTINUOUS QUERY are idempotent in the correct way.
- [#6061](https://github.com/influxdata/influxdb/issues/6061): [0.12 / master] POST to /write does not write points if request has header 'Content-Type: application/x-www-form-urlencoded'
- [#6140](https://github.com/influxdata/influxdb/issues/6140): Ensure Shard engine not accessed when closed.
- [#6110](https://github.com/influxdata/influxdb/issues/6110): Fix for 0.9 upgrade path when using RPM
- [#6131](https://github.com/influxdata/influxdb/issues/6061): Fix write throughput regression with large number of measurments
- [#6152](https://github.com/influxdata/influxdb/issues/6152): Allow SHARD DURATION to be specified in isolation when creating a database
- [#6153](https://github.com/influxdata/influxdb/issues/6153): Check SHARD DURATION when recreating the same database
- [#6178](https://github.com/influxdata/influxdb/issues/6178): Ensure SHARD DURATION is checked when recreating a retention policy

## v0.11.1 [2016-03-31]

### Bugfixes

- [#6092](https://github.com/influxdata/influxdb/issues/6092): Upgrading directly from 0.9.6.1 to 0.11.0 fails
- [#6129](https://github.com/influxdata/influxdb/pull/6129): Fix default continuous query lease host
- [#6121](https://github.com/influxdata/influxdb/issues/6121): Fix panic: slice index out of bounds in TSM index
- [#6168](https://github.com/influxdata/influxdb/pull/6168): Remove per measurement statsitics
- [#3932](https://github.com/influxdata/influxdb/issues/3932): Invalid timestamp format should throw an error.

## v0.11.0 [2016-03-22]

### Release Notes

There were some important breaking changes in this release. Here's a list of the important things to know before upgrading:

* [SHOW SERIES output has changed](https://github.com/influxdata/influxdb/pull/5937). See [new output in this test diff](https://github.com/influxdata/influxdb/pull/5937/files#diff-0cb24c2b7420b4db507ee3496c371845L263).
* [SHOW TAG VALUES output has changed](https://github.com/influxdata/influxdb/pull/5853)
* JSON write endpoint is disabled by default and will be removed in the next release. You can [turn it back on](https://github.com/influxdata/influxdb/pull/5512) in this release.
* b1/bz1 shards are no longer supported. You must migrate all old shards to TSM using [the migration tool](https://github.com/influxdata/influxdb/blob/master/cmd/influx_tsm/README.md).
* On queries to create databases, retention policies, and users, the default behavior has changed to create `IF NOT EXISTS`. If they already exist, no error will be returned.
* On queries with a selector like `min`, `max`, `first`, and `last` the time returned will be the time for the bucket of the group by window. [Selectors for the time for the specific point](https://github.com/influxdata/influxdb/issues/5926) will be added later.

### Features

- [#5596](https://github.com/influxdata/influxdb/pull/5596): Build improvements for ARM architectures. Also removed `--goarm` and `--pkgarch` build flags.
- [#5541](https://github.com/influxdata/influxdb/pull/5541): Client: Support for adding custom TLS Config for HTTP client.
- [#4299](https://github.com/influxdata/influxdb/pull/4299): Client: Reject uint64 Client.Point.Field values. Thanks @arussellsaw
- [#5550](https://github.com/influxdata/influxdb/pull/5550): Enabled golint for tsdb/engine/wal. @gabelev
- [#5419](https://github.com/influxdata/influxdb/pull/5419): Graphite: Support matching tags multiple times Thanks @m4ce
- [#5598](https://github.com/influxdata/influxdb/pull/5598): Client: Add Ping to v2 client @PSUdaemon
- [#4125](https://github.com/influxdata/influxdb/pull/4125): Admin UI: Fetch and display server version on connect. Thanks @alexiri!
- [#5681](https://github.com/influxdata/influxdb/pull/5681): Stats: Add durations, number currently active to httpd and query executor
- [#5602](https://github.com/influxdata/influxdb/pull/5602): Simplify cluster startup for scripting and deployment
- [#5562](https://github.com/influxdata/influxdb/pull/5562): Graphite: Support matching fields multiple times (@chrusty)
- [#5666](https://github.com/influxdata/influxdb/pull/5666): Manage dependencies with gdm
- [#5512](https://github.com/influxdata/influxdb/pull/5512): HTTP: Add config option to enable HTTP JSON write path which is now disabled by default.
- [#5336](https://github.com/influxdata/influxdb/pull/5366): Enabled golint for influxql. @gabelev
- [#5706](https://github.com/influxdata/influxdb/pull/5706): Cluster setup cleanup
- [#5691](https://github.com/influxdata/influxdb/pull/5691): Remove associated shard data when retention policies are dropped.
- [#5758](https://github.com/influxdata/influxdb/pull/5758): TSM engine stats for cache, WAL, and filestore. Thanks @jonseymour
- [#5844](https://github.com/influxdata/influxdb/pull/5844): Tag TSM engine stats with database and retention policy
- [#5593](https://github.com/influxdata/influxdb/issues/5593): Modify `SHOW TAG VALUES` output for the new query engine to normalize the output.
- [#5862](https://github.com/influxdata/influxdb/pull/5862): Make Admin UI dynamically fetch both client and server versions
- [#2715](https://github.com/influxdata/influxdb/issues/2715): Support using field regex comparisons in the WHERE clause
- [#5994](https://github.com/influxdata/influxdb/issues/5994): Single server
- [#5737](https://github.com/influxdata/influxdb/pull/5737): Admin UI: Display results of multiple queries, not just the first query. Thanks @Vidhuran!
- [#5720](https://github.com/influxdata/influxdb/pull/5720): Admin UI: New button to generate permalink to queries

### Bugfixes

- [#5182](https://github.com/influxdata/influxdb/pull/5182): Graphite: Fix an issue where the default template would be used instead of a more specific one. Thanks @flisky
- [#5489](https://github.com/influxdata/influxdb/pull/5489): Fixes multiple issues causing tests to fail on windows. Thanks @runner-mei
- [#5594](https://github.com/influxdata/influxdb/pull/5594): Fix missing url params on lease redirect - @oldmantaiter
- [#5376](https://github.com/influxdata/influxdb/pull/5376): Fix golint issues in models package. @nuss-justin
- [#5535](https://github.com/influxdata/influxdb/pull/5535): Update README for referring to Collectd
- [#5590](https://github.com/influxdata/influxdb/pull/5590): Fix panic when dropping subscription for unknown retention policy.
- [#5375](https://github.com/influxdata/influxdb/pull/5375): Lint tsdb and tsdb/engine package @nuss-justin
- [#5624](https://github.com/influxdata/influxdb/pull/5624): Fix golint issues in client v2 package @PSUDaemon
- [#5510](https://github.com/influxdata/influxdb/pull/5510): Optimize ReducePercentile @bsideup
- [#5557](https://github.com/influxdata/influxdb/issues/5630): Fixes panic when surrounding the select statement arguments in brackets
- [#5628](https://github.com/influxdata/influxdb/issues/5628): Crashed the server with a bad derivative query
- [#5532](https://github.com/influxdata/influxdb/issues/5532): user passwords not changeable in cluster
- [#5695](https://github.com/influxdata/influxdb/pull/5695): Remove meta servers from node.json
- [#5606](https://github.com/influxdata/influxdb/issues/5606): TSM conversion reproducibly drops data silently
- [#5656](https://github.com/influxdata/influxdb/issues/5656): influx\_tsm: panic during conversion
- [#5696](https://github.com/influxdata/influxdb/issues/5696): Do not drop the database when creating with a retention policy
- [#5724](https://github.com/influxdata/influxdb/issues/5724): influx\_tsm doesn't close file handles properly
- [#5664](https://github.com/influxdata/influxdb/issues/5664): panic in model.Points.scanTo #5664
- [#5716](https://github.com/influxdata/influxdb/pull/5716): models: improve handling of points with empty field names or with no fields.
- [#5719](https://github.com/influxdata/influxdb/issues/5719): Fix cache not deduplicating points
- [#5754](https://github.com/influxdata/influxdb/issues/5754): Adding a node as meta only results in a data node also being registered
- [#5787](https://github.com/influxdata/influxdb/pull/5787): HTTP: Add QueryAuthorizer instance to httpd service’s handler. @chris-ramon
- [#5753](https://github.com/influxdata/influxdb/pull/5753): Ensures that drop-type commands work correctly in a cluster
- [#5814](https://github.com/influxdata/influxdb/issues/5814): Run CQs with the same name from different databases
- [#5699](https://github.com/influxdata/influxdb/issues/5699): Fix potential thread safety issue in cache @jonseymour
- [#5832](https://github.com/influxdata/influxdb/issues/5832): tsm: cache: need to check that snapshot has been sorted @jonseymour
- [#5841](https://github.com/influxdata/influxdb/pull/5841): Reduce tsm allocations by converting time.Time to int64
- [#5842](https://github.com/influxdata/influxdb/issues/5842): Add SeriesList binary marshaling
- [#5854](https://github.com/influxdata/influxdb/issues/5854): failures of tests in tsdb/engine/tsm1 when compiled with go master
- [#5610](https://github.com/influxdata/influxdb/issues/5610): Write into fully-replicated cluster is not replicated across all shards
- [#5880](https://github.com/influxdata/influxdb/issues/5880): TCP connection closed after write (regression/change from 0.9.6)
- [#5865](https://github.com/influxdata/influxdb/issues/5865): Conversion to tsm fails with exceeds max index value
- [#5924](https://github.com/influxdata/influxdb/issues/5924): Missing data after using influx\_tsm
- [#5937](https://github.com/influxdata/influxdb/pull/5937): Rewrite SHOW SERIES to use query engine
- [#5949](https://github.com/influxdata/influxdb/issues/5949): Return error message when improper types are used in SELECT
- [#5963](https://github.com/influxdata/influxdb/pull/5963): Fix possible deadlock
- [#4688](https://github.com/influxdata/influxdb/issues/4688): admin UI doesn't display results for some SHOW queries
- [#6006](https://github.com/influxdata/influxdb/pull/6006): Fix deadlock while running backups
- [#5965](https://github.com/influxdata/influxdb/issues/5965): InfluxDB panic crashes while parsing "-" as Float
- [#5835](https://github.com/influxdata/influxdb/issues/5835): Make CREATE USER default to IF NOT EXISTS
- [#6042](https://github.com/influxdata/influxdb/issues/6042): CreateDatabase failure on Windows, regression from v0.11.0 RC @mvadu
- [#5889](https://github.com/influxdata/influxdb/issues/5889): Fix writing partial TSM index when flush file fails

## v0.10.3 [2016-03-09]

### Bugfixes

- [#5924](https://github.com/influxdata/influxdb/issues/5924): Missing data after using influx\_tsm
- [#5594](https://github.com/influxdata/influxdb/pull/5594): Fix missing url params on lease redirect - @oldmantaiter
- [#5716](https://github.com/influxdata/influxdb/pull/5716): models: improve handling of points with empty field names or with no fields.

## v0.10.2 [2016-03-03]

### Bugfixes

- [#5719](https://github.com/influxdata/influxdb/issues/5719): Fix cache not deduplicating points
- [#5699](https://github.com/influxdata/influxdb/issues/5699): Fix potential thread safety issue in cache @jonseymour
- [#5832](https://github.com/influxdata/influxdb/issues/5832): tsm: cache: need to check that snapshot has been sorted @jonseymour
- [#5857](https://github.com/influxdata/influxdb/issues/5857): panic in tsm1.Values.Deduplicate
- [#5861](https://github.com/influxdata/influxdb/pull/5861): Fix panic when dropping subscription for unknown retention policy.
- [#5880](https://github.com/influxdata/influxdb/issues/5880): TCP connection closed after write (regression/change from 0.9.6)
- [#5865](https://github.com/influxdata/influxdb/issues/5865): Conversion to tsm fails with exceeds max index value

## v0.10.1 [2016-02-18]

### Bugfixes
- [#5696](https://github.com/influxdata/influxdb/issues/5696): Do not drop the database when creating with a retention policy
- [#5724](https://github.com/influxdata/influxdb/issues/5724): influx\_tsm doesn't close file handles properly
- [#5606](https://github.com/influxdata/influxdb/issues/5606): TSM conversion reproducibly drops data silently
- [#5656](https://github.com/influxdata/influxdb/issues/5656): influx\_tsm: panic during conversion
- [#5303](https://github.com/influxdata/influxdb/issues/5303): Protect against stateful mappers returning nothing in the raw executor

## v0.10.0 [2016-02-04]

### Release Notes

This release now uses the TSM storage engine. Old bz1 and b1 shards can still be read, but in a future release you will be required to migrate old shards to TSM. For new shards getting created, or new installations, the TSM storage engine will be used.

This release also changes how clusters are setup. The config file has changed so have a look at the new example. Also, upgrading a single node works, but for upgrading clusters, you'll need help from us. Sent us a note at contact@influxdb.com if you need assistance upgrading a cluster.

### Features
- [#5183](https://github.com/influxdata/influxdb/pull/5183): CLI confirms database exists when USE executed. Thanks @pires
- [#5201](https://github.com/influxdata/influxdb/pull/5201): Allow max UDP buffer size to be configurable. Thanks @sebito91
- [#5194](https://github.com/influxdata/influxdb/pull/5194): Custom continuous query options per query rather than per node.
- [#5224](https://github.com/influxdata/influxdb/pull/5224): Online backup/incremental backup. Restore (for TSM).
- [#5226](https://github.com/influxdata/influxdb/pull/5226): b\*1 to tsm1 shard conversion tool.
- [#5459](https://github.com/influxdata/influxdb/pull/5459): Create `/status` endpoint for health checks.
- [#5460](https://github.com/influxdata/influxdb/pull/5460): Prevent exponential growth in CLI history. Thanks @sczk!
- [#5522](https://github.com/influxdata/influxdb/pull/5522): Optimize tsm1 cache to reduce memory consumption and GC scan time.
- [#5565](https://github.com/influxdata/influxdb/pull/5565): Add configuration for time precision with UDP services. - @tpitale
- [#5226](https://github.com/influxdata/influxdb/pull/5226): b*1 to tsm1 shard conversion tool.

### Bugfixes
- [#5129](https://github.com/influxdata/influxdb/pull/5129): Ensure precision flag is respected by CLI. Thanks @e-dard
- [#5042](https://github.com/influxdata/influxdb/issues/5042): Count with fill(none) will drop 0 valued intervals.
- [#4735](https://github.com/influxdata/influxdb/issues/4735): Fix panic when merging empty results.
- [#5016](https://github.com/influxdata/influxdb/pull/5016): Don't panic if Meta data directory not writable. Thanks @oiooj
- [#5059](https://github.com/influxdata/influxdb/pull/5059): Fix unmarshal of database error by client code. Thanks @farshidtz
- [#4940](https://github.com/influxdata/influxdb/pull/4940): Fix distributed aggregate query query error. Thanks @li-ang
- [#4622](https://github.com/influxdata/influxdb/issues/4622): Fix panic when passing too large of timestamps to OpenTSDB input.
- [#5064](https://github.com/influxdata/influxdb/pull/5064): Full support for parenthesis in SELECT clause, fixes [#5054](https://github.com/influxdata/influxdb/issues/5054). Thanks @mengjinglei
- [#5079](https://github.com/influxdata/influxdb/pull/5079): Ensure tsm WAL encoding buffer can handle large batches.
- [#4303](https://github.com/influxdata/influxdb/issues/4303): Don't drop measurements or series from multiple databases.
- [#5078](https://github.com/influxdata/influxdb/issues/5078): influx non-interactive mode - INSERT must be handled. Thanks @grange74
- [#5178](https://github.com/influxdata/influxdb/pull/5178): SHOW FIELD shouldn't consider VALUES to be valid. Thanks @pires
- [#5158](https://github.com/influxdata/influxdb/pull/5158): Fix panic when writing invalid input to the line protocol.
- [#5264](https://github.com/influxdata/influxdb/pull/5264): Fix panic: runtime error: slice bounds out of range
- [#5186](https://github.com/influxdata/influxdb/pull/5186): Fix database creation with retention statement parsing. Fixes [#5077](https://github.com/influxdata/influxdb/issues/5077). Thanks @pires
- [#5193](https://github.com/influxdata/influxdb/issues/5193): Missing data a minute before current time. Comes back later.
- [#5350](https://github.com/influxdata/influxdb/issues/5350): 'influxd backup' should create backup directory
- [#5262](https://github.com/influxdata/influxdb/issues/5262): Fix a panic when a tag value was empty.
- [#5382](https://github.com/influxdata/influxdb/pull/5382): Fixes some escaping bugs with tag keys and values.
- [#5349](https://github.com/influxdata/influxdb/issues/5349): Validate metadata blob for 'influxd backup'
- [#5469](https://github.com/influxdata/influxdb/issues/5469): Conversion from bz1 to tsm doesn't work as described
- [#5449](https://github.com/influxdata/influxdb/issues/5449): panic when dropping collectd points
- [#5455](https://github.com/influxdata/influxdb/issues/5455): panic: runtime error: slice bounds out of range when loading corrupted wal segment
- [#5478](https://github.com/influxdata/influxdb/issues/5478): panic: interface conversion: interface is float64, not int64
- [#5475](https://github.com/influxdata/influxdb/issues/5475): Ensure appropriate exit code returned for non-interactive use of CLI.
- [#5479](https://github.com/influxdata/influxdb/issues/5479): Bringing up a node as a meta only node causes panic
- [#5504](https://github.com/influxdata/influxdb/issues/5504): create retention policy on unexistant DB crash InfluxDB
- [#5505](https://github.com/influxdata/influxdb/issues/5505): Clear authCache in meta.Client when password changes.
- [#5244](https://github.com/influxdata/influxdb/issues/5244): panic: ensure it's safe to close engine multiple times.

## v0.9.6 [2015-12-09]

### Release Notes
This release has an updated design and implementation of the TSM storage engine. If you had been using tsm1 as your storage engine prior to this release (either 0.9.5.x or 0.9.6 nightly builds) you will have to start with a fresh database.

If you had TSM configuration options set, those have been updated. See the the updated sample configuration for more details: https://github.com/influxdata/influxdb/blob/master/etc/config.sample.toml#L98-L125

### Features
- [#4790](https://github.com/influxdata/influxdb/pull/4790): Allow openTSDB point-level error logging to be disabled
- [#4728](https://github.com/influxdata/influxdb/pull/4728): SHOW SHARD GROUPS. By @mateuszdyminski
- [#4841](https://github.com/influxdata/influxdb/pull/4841): Improve point parsing speed. Lint models pacakge. Thanks @e-dard!
- [#4889](https://github.com/influxdata/influxdb/pull/4889): Implement close notifier and timeout on executors
- [#2676](https://github.com/influxdata/influxdb/issues/2676), [#4866](https://github.com/influxdata/influxdb/pull/4866): Add support for specifying default retention policy in database create. Thanks @pires!
- [#4848](https://github.com/influxdata/influxdb/pull/4848): Added framework for cluster integration testing.
- [#4872](https://github.com/influxdata/influxdb/pull/4872): Add option to disable logging for meta service.
- [#4787](https://github.com/influxdata/influxdb/issues/4787): Now builds on Solaris

### Bugfixes
- [#4849](https://github.com/influxdata/influxdb/issues/4849): Derivative works with count, mean, median, sum, first, last, max, min, and percentile.
- [#4984](https://github.com/influxdata/influxdb/pull/4984): Allow math on fields, fixes regression. Thanks @mengjinglei
- [#4666](https://github.com/influxdata/influxdb/issues/4666): Fix panic in derivative with invalid values.
- [#4404](https://github.com/influxdata/influxdb/issues/4404): Return better error for currently unsupported DELETE queries.
- [#4858](https://github.com/influxdata/influxdb/pull/4858): Validate nested aggregations in queries. Thanks @viru
- [#4921](https://github.com/influxdata/influxdb/pull/4921): Error responses should be JSON-formatted. Thanks @pires
- [#4974](https://github.com/influxdata/influxdb/issues/4974) Fix Data Race in TSDB when setting measurement field name
- [#4876](https://github.com/influxdata/influxdb/pull/4876): Complete lint for monitor and services packages. Thanks @e-dard!
- [#4833](https://github.com/influxdata/influxdb/pull/4833), [#4927](https://github.com/influxdata/influxdb/pull/4927): Fix SHOW MEASURMENTS for clusters. Thanks @li-ang!
- [#4918](https://github.com/influxdata/influxdb/pull/4918): Restore can hang,  Fix [issue #4806](https://github.com/influxdata/influxdb/issues/4806). Thanks @oiooj
- [#4855](https://github.com/influxdata/influxdb/pull/4855): Fix race in TCP proxy shutdown. Thanks @runner-mei!
- [#4411](https://github.com/influxdata/influxdb/pull/4411): Add Access-Control-Expose-Headers to HTTP responses
- [#4768](https://github.com/influxdata/influxdb/pull/4768): CLI history skips blank lines. Thanks @pires
- [#4766](https://github.com/influxdata/influxdb/pull/4766): Update CLI usage output. Thanks @aneshas
- [#4804](https://github.com/influxdata/influxdb/pull/4804): Complete lint for services/admin. Thanks @nii236
- [#4796](https://github.com/influxdata/influxdb/pull/4796): Check point without fields. Thanks @CrazyJvm
- [#4815](https://github.com/influxdata/influxdb/pull/4815): Added `Time` field into aggregate output across the cluster. Thanks @li-ang
- [#4817](https://github.com/influxdata/influxdb/pull/4817): Fix Min,Max,Top,Bottom function when query distributed node. Thanks @mengjinglei
- [#4878](https://github.com/influxdata/influxdb/pull/4878): Fix String() function for several InfluxQL statement types
- [#4913](https://github.com/influxdata/influxdb/pull/4913): Fix b1 flush deadlock
- [#3170](https://github.com/influxdata/influxdb/issues/3170), [#4921](https://github.com/influxdata/influxdb/pull/4921): Database does not exist error is now JSON. Thanks @pires!
- [#5029](https://github.com/influxdata/influxdb/pull/5029): Drop UDP point on bad parse.

## v0.9.5 [2015-11-20]

### Release Notes

- Field names for the internal stats have been changed to be more inline with Go style.
- 0.9.5 is reverting to Go 1.4.2 due to unresolved issues with Go 1.5.1.

There are breaking changes in this release:
- The filesystem hierarchy for packages has been changed, namely:
  - Binaries are now located in `/usr/bin` (previously `/opt/influxdb`)
  - Configuration files are now located in `/etc/influxdb` (previously `/etc/opt/influxdb`)
  - Data directories are now located in `/var/lib/influxdb` (previously `/var/opt/influxdb`)
  - Scripts are now located in `/usr/lib/influxdb/scripts` (previously `/opt/influxdb`)

### Features
- [#4702](https://github.com/influxdata/influxdb/pull/4702): Support 'history' command at CLI
- [#4098](https://github.com/influxdata/influxdb/issues/4098): Enable `golint` on the code base - uuid subpackage
- [#4141](https://github.com/influxdata/influxdb/pull/4141): Control whether each query should be logged
- [#4065](https://github.com/influxdata/influxdb/pull/4065): Added precision support in cmd client. Thanks @sbouchex
- [#4140](https://github.com/influxdata/influxdb/pull/4140): Make storage engine configurable
- [#4161](https://github.com/influxdata/influxdb/pull/4161): Implement bottom selector function
- [#4204](https://github.com/influxdata/influxdb/pull/4204): Allow module-level selection for SHOW STATS
- [#4208](https://github.com/influxdata/influxdb/pull/4208): Allow module-level selection for SHOW DIAGNOSTICS
- [#4196](https://github.com/influxdata/influxdb/pull/4196): Export tsdb.Iterator
- [#4198](https://github.com/influxdata/influxdb/pull/4198): Add basic cluster-service stats
- [#4262](https://github.com/influxdata/influxdb/pull/4262): Allow configuration of UDP retention policy
- [#4265](https://github.com/influxdata/influxdb/pull/4265): Add statistics for Hinted-Handoff
- [#4284](https://github.com/influxdata/influxdb/pull/4284): Add exponential backoff for hinted-handoff failures
- [#4310](https://github.com/influxdata/influxdb/pull/4310): Support dropping non-Raft nodes. Work mostly by @corylanou
- [#4348](https://github.com/influxdata/influxdb/pull/4348): Public ApplyTemplate function for graphite parser.
- [#4178](https://github.com/influxdata/influxdb/pull/4178): Support fields in graphite parser. Thanks @roobert!
- [#4409](https://github.com/influxdata/influxdb/pull/4409): wire up INTO queries.
- [#4379](https://github.com/influxdata/influxdb/pull/4379): Auto-create database for UDP input.
- [#4375](https://github.com/influxdata/influxdb/pull/4375): Add Subscriptions so data can be 'forked' out of InfluxDB to another third party.
- [#4506](https://github.com/influxdata/influxdb/pull/4506): Register with Enterprise service and upload stats, if token is available.
- [#4516](https://github.com/influxdata/influxdb/pull/4516): Hinted-handoff refactor, with new statistics and diagnostics
- [#4501](https://github.com/influxdata/influxdb/pull/4501): Allow filtering SHOW MEASUREMENTS by regex.
- [#4547](https://github.com/influxdata/influxdb/pull/4547): Allow any node to be dropped, even a raft node (even the leader).
- [#4600](https://github.com/influxdata/influxdb/pull/4600): ping endpoint can wait for leader
- [#4648](https://github.com/influxdata/influxdb/pull/4648): UDP Client (v2 client)
- [#4690](https://github.com/influxdata/influxdb/pull/4690): SHOW SHARDS now includes database and policy. Thanks @pires
- [#4676](https://github.com/influxdata/influxdb/pull/4676): UDP service listener performance enhancements
- [#4659](https://github.com/influxdata/influxdb/pull/4659): Support IF EXISTS for DROP DATABASE. Thanks @ch33hau
- [#4721](https://github.com/influxdata/influxdb/pull/4721): Export tsdb.InterfaceValues
- [#4681](https://github.com/influxdata/influxdb/pull/4681): Increase default buffer size for collectd and graphite listeners
- [#4685](https://github.com/influxdata/influxdb/pull/4685): Automatically promote node to raft peer if drop server results in removing a raft peer.
- [#4846](https://github.com/influxdata/influxdb/pull/4846): Allow NaN as a valid value on the graphite service; discard these points silently (graphite compatibility). Thanks @jsternberg!

### Bugfixes
- [#4193](https://github.com/influxdata/influxdb/issues/4193): Less than or equal to inequality is not inclusive for time in where clause
- [#4235](https://github.com/influxdata/influxdb/issues/4235): "ORDER BY DESC" doesn't properly order
- [#4789](https://github.com/influxdata/influxdb/pull/4789): Decode WHERE fields during aggregates. Fix [issue #4701](https://github.com/influxdata/influxdb/issues/4701).
- [#4778](https://github.com/influxdata/influxdb/pull/4778): If there are no points to count, count is 0.
- [#4715](https://github.com/influxdata/influxdb/pull/4715): Fix panic during Raft-close. Fix [issue #4707](https://github.com/influxdata/influxdb/issues/4707). Thanks @oiooj
- [#4643](https://github.com/influxdata/influxdb/pull/4643): Fix panic during backup restoration. Thanks @oiooj
- [#4632](https://github.com/influxdata/influxdb/pull/4632): Fix parsing of IPv6 hosts in client package. Thanks @miguelxpn
- [#4389](https://github.com/influxdata/influxdb/pull/4389): Don't add a new segment file on each hinted-handoff purge cycle.
- [#4166](https://github.com/influxdata/influxdb/pull/4166): Fix parser error on invalid SHOW
- [#3457](https://github.com/influxdata/influxdb/issues/3457): [0.9.3] cannot select field names with prefix + "." that match the measurement name
- [#4704](https://github.com/influxdata/influxdb/pull/4704). Tighten up command parsing within CLI. Thanks @pires
- [#4225](https://github.com/influxdata/influxdb/pull/4225): Always display diags in name-sorted order
- [#4111](https://github.com/influxdata/influxdb/pull/4111): Update pre-commit hook for go vet composites
- [#4136](https://github.com/influxdata/influxdb/pull/4136): Return an error-on-write if target retention policy does not exist. Thanks for the report @ymettier
- [#4228](https://github.com/influxdata/influxdb/pull/4228): Add build timestamp to version information.
- [#4124](https://github.com/influxdata/influxdb/issues/4124): Missing defer/recover/panic idiom in HTTPD service
- [#4238](https://github.com/influxdata/influxdb/pull/4238): Fully disable hinted-handoff service if so requested.
- [#4165](https://github.com/influxdata/influxdb/pull/4165): Tag all Go runtime stats when writing to internal database.
- [#4586](https://github.com/influxdata/influxdb/pull/4586): Exit when invalid engine is selected
- [#4118](https://github.com/influxdata/influxdb/issues/4118): Return consistent, correct result for SHOW MEASUREMENTS with multiple AND conditions
- [#4191](https://github.com/influxdata/influxdb/pull/4191): Correctly marshal remote mapper responses. Fixes [#4170](https://github.com/influxdata/influxdb/issues/4170)
- [#4222](https://github.com/influxdata/influxdb/pull/4222): Graphite TCP connections should not block shutdown
- [#4180](https://github.com/influxdata/influxdb/pull/4180): Cursor & SelectMapper Refactor
- [#1577](https://github.com/influxdata/influxdb/issues/1577): selectors (e.g. min, max, first, last) should have equivalents to return the actual point
- [#4264](https://github.com/influxdata/influxdb/issues/4264): Refactor map functions to use list of values
- [#4278](https://github.com/influxdata/influxdb/pull/4278): Fix error marshalling across the cluster
- [#4149](https://github.com/influxdata/influxdb/pull/4149): Fix derivative unnecessarily requires aggregate function.  Thanks @peekeri!
- [#4674](https://github.com/influxdata/influxdb/pull/4674): Fix panic during restore. Thanks @simcap.
- [#4725](https://github.com/influxdata/influxdb/pull/4725): Don't list deleted shards during SHOW SHARDS.
- [#4237](https://github.com/influxdata/influxdb/issues/4237): DERIVATIVE() edge conditions
- [#4263](https://github.com/influxdata/influxdb/issues/4263): derivative does not work when data is missing
- [#4293](https://github.com/influxdata/influxdb/pull/4293): Ensure shell is invoked when touching PID file. Thanks @christopherjdickson
- [#4296](https://github.com/influxdata/influxdb/pull/4296): Reject line protocol ending with '-'. Fixes [#4272](https://github.com/influxdata/influxdb/issues/4272)
- [#4333](https://github.com/influxdata/influxdb/pull/4333): Retry monitor storage creation and storage only on Leader.
- [#4276](https://github.com/influxdata/influxdb/issues/4276): Walk DropSeriesStatement & check for empty sources
- [#4465](https://github.com/influxdata/influxdb/pull/4465): Actually display a message if the CLI can't connect to the database.
- [#4342](https://github.com/influxdata/influxdb/pull/4342): Fix mixing aggregates and math with non-aggregates. Thanks @kostya-sh.
- [#4349](https://github.com/influxdata/influxdb/issues/4349): If HH can't unmarshal a block, skip that block.
- [#4502](https://github.com/influxdata/influxdb/pull/4502): Don't crash on Graphite close, if Graphite not fully open. Thanks for the report @ranjib
- [#4354](https://github.com/influxdata/influxdb/pull/4353): Fully lock node queues during hinted handoff. Fixes one cause of missing data on clusters.
- [#4357](https://github.com/influxdata/influxdb/issues/4357): Fix similar float values encoding overflow Thanks @dgryski!
- [#4344](https://github.com/influxdata/influxdb/issues/4344): Make client.Write default to client.precision if none is given.
- [#3429](https://github.com/influxdata/influxdb/issues/3429): Incorrect parsing of regex containing '/'
- [#4374](https://github.com/influxdata/influxdb/issues/4374): Add tsm1 quickcheck tests
- [#4644](https://github.com/influxdata/influxdb/pull/4644): Check for response errors during token check, fixes issue [#4641](https://github.com/influxdata/influxdb/issues/4641)
- [#4377](https://github.com/influxdata/influxdb/pull/4377): Hinted handoff should not process dropped nodes
- [#4365](https://github.com/influxdata/influxdb/issues/4365): Prevent panic in DecodeSameTypeBlock
- [#4280](https://github.com/influxdata/influxdb/issues/4280): Only drop points matching WHERE clause
- [#4443](https://github.com/influxdata/influxdb/pull/4443): Fix race condition while listing store's shards. Fixes [#4442](https://github.com/influxdata/influxdb/issues/4442)
- [#4410](https://github.com/influxdata/influxdb/pull/4410): Fix infinite recursion in statement string(). Thanks @kostya-sh
- [#4360](https://github.com/influxdata/influxdb/issues/4360): Aggregate Selectors overwrite values during post-processing
- [#4421](https://github.com/influxdata/influxdb/issues/4421): Fix line protocol accepting tags with no values
- [#4434](https://github.com/influxdata/influxdb/pull/4434): Allow 'E' for scientific values. Fixes [#4433](https://github.com/influxdata/influxdb/issues/4433)
- [#4431](https://github.com/influxdata/influxdb/issues/4431): Add tsm1 WAL QuickCheck
- [#4438](https://github.com/influxdata/influxdb/pull/4438): openTSDB service shutdown fixes
- [#4447](https://github.com/influxdata/influxdb/pull/4447): Fixes to logrotate file. Thanks @linsomniac.
- [#3820](https://github.com/influxdata/influxdb/issues/3820): Fix js error in admin UI.
- [#4460](https://github.com/influxdata/influxdb/issues/4460): tsm1 meta lint
- [#4415](https://github.com/influxdata/influxdb/issues/4415): Selector (like max, min, first, etc) return a string instead of timestamp
- [#4472](https://github.com/influxdata/influxdb/issues/4472): Fix 'too many points in GROUP BY interval' error
- [#4475](https://github.com/influxdata/influxdb/issues/4475): Fix SHOW TAG VALUES error message.
- [#4486](https://github.com/influxdata/influxdb/pull/4486): Fix missing comments for runner package
- [#4497](https://github.com/influxdata/influxdb/pull/4497): Fix sequence in meta proto
- [#3367](https://github.com/influxdata/influxdb/issues/3367): Negative timestamps are parsed correctly by the line protocol.
- [#4563](https://github.com/influxdata/influxdb/pull/4536): Fix broken subscriptions updates.
- [#4538](https://github.com/influxdata/influxdb/issues/4538): Dropping database under a write load causes panics
- [#4582](https://github.com/influxdata/influxdb/pull/4582): Correct logging tags in cluster and TCP package. Thanks @oiooj
- [#4513](https://github.com/influxdata/influxdb/issues/4513): TSM1: panic: runtime error: index out of range
- [#4521](https://github.com/influxdata/influxdb/issues/4521): TSM1: panic: decode of short block: got 1, exp 9
- [#4587](https://github.com/influxdata/influxdb/pull/4587): Prevent NaN float values from being stored
- [#4596](https://github.com/influxdata/influxdb/pull/4596): Skip empty string for start position when parsing line protocol @Thanks @ch33hau
- [#4610](https://github.com/influxdata/influxdb/pull/4610): Make internal stats names consistent with Go style.
- [#4625](https://github.com/influxdata/influxdb/pull/4625): Correctly handle bad write requests. Thanks @oiooj.
- [#4650](https://github.com/influxdata/influxdb/issues/4650): Importer should skip empty lines
- [#4651](https://github.com/influxdata/influxdb/issues/4651): Importer doesn't flush out last batch
- [#4602](https://github.com/influxdata/influxdb/issues/4602): Fixes data race between PointsWriter and Subscriber services.
- [#4691](https://github.com/influxdata/influxdb/issues/4691): Enable toml test `TestConfig_Encode`.
- [#4283](https://github.com/influxdata/influxdb/pull/4283): Disable HintedHandoff if configuration is not set.
- [#4703](https://github.com/influxdata/influxdb/pull/4703): Complete lint for cmd/influx. Thanks @pablolmiranda

## v0.9.4 [2015-09-14]

### Release Notes
With this release InfluxDB is moving to Go 1.5.

### Features
- [#4050](https://github.com/influxdata/influxdb/pull/4050): Add stats to collectd
- [#3771](https://github.com/influxdata/influxdb/pull/3771): Close idle Graphite TCP connections
- [#3755](https://github.com/influxdata/influxdb/issues/3755): Add option to build script. Thanks @fg2it
- [#3863](https://github.com/influxdata/influxdb/pull/3863): Move to Go 1.5
- [#3892](https://github.com/influxdata/influxdb/pull/3892): Support IF NOT EXISTS for CREATE DATABASE
- [#3916](https://github.com/influxdata/influxdb/pull/3916): New statistics and diagnostics support. Graphite first to be instrumented.
- [#3901](https://github.com/influxdata/influxdb/pull/3901): Add consistency level option to influx cli Thanks @takayuki
- [#4048](https://github.com/influxdata/influxdb/pull/4048): Add statistics to Continuous Query service
- [#4049](https://github.com/influxdata/influxdb/pull/4049): Add stats to the UDP input
- [#3876](https://github.com/influxdata/influxdb/pull/3876): Allow the following syntax in CQs: INTO "1hPolicy".:MEASUREMENT
- [#3975](https://github.com/influxdata/influxdb/pull/3975): Add shard copy service
- [#3986](https://github.com/influxdata/influxdb/pull/3986): Support sorting by time desc
- [#3930](https://github.com/influxdata/influxdb/pull/3930): Wire up TOP aggregate function - fixes [#1821](https://github.com/influxdata/influxdb/issues/1821)
- [#4045](https://github.com/influxdata/influxdb/pull/4045): Instrument cluster-level points writer
- [#3996](https://github.com/influxdata/influxdb/pull/3996): Add statistics to httpd package
- [#4003](https://github.com/influxdata/influxdb/pull/4033): Add logrotate configuration.
- [#4043](https://github.com/influxdata/influxdb/pull/4043): Add stats and batching to openTSDB input
- [#4042](https://github.com/influxdata/influxdb/pull/4042): Add pending batches control to batcher
- [#4006](https://github.com/influxdata/influxdb/pull/4006): Add basic statistics for shards
- [#4072](https://github.com/influxdata/influxdb/pull/4072): Add statistics for the WAL.

### Bugfixes
- [#4042](https://github.com/influxdata/influxdb/pull/4042): Set UDP input batching defaults as needed.
- [#3785](https://github.com/influxdata/influxdb/issues/3785): Invalid time stamp in graphite metric causes panic
- [#3804](https://github.com/influxdata/influxdb/pull/3804): init.d script fixes, fixes issue 3803.
- [#3823](https://github.com/influxdata/influxdb/pull/3823): Deterministic ordering for first() and last()
- [#3869](https://github.com/influxdata/influxdb/issues/3869): Seemingly deadlocked when ingesting metrics via graphite plugin
- [#3856](https://github.com/influxdata/influxdb/pull/3856): Minor changes to retention enforcement.
- [#3884](https://github.com/influxdata/influxdb/pull/3884): Fix two panics in WAL that can happen at server startup
- [#3868](https://github.com/influxdata/influxdb/pull/3868): Add shell option to start the daemon on CentOS. Thanks @SwannCroiset.
- [#3886](https://github.com/influxdata/influxdb/pull/3886): Prevent write timeouts due to lock contention in WAL
- [#3574](https://github.com/influxdata/influxdb/issues/3574): Querying data node causes panic
- [#3913](https://github.com/influxdata/influxdb/issues/3913): Convert meta shard owners to objects
- [#4026](https://github.com/influxdata/influxdb/pull/4026): Support multiple Graphite inputs. Fixes issue [#3636](https://github.com/influxdata/influxdb/issues/3636)
- [#3927](https://github.com/influxdata/influxdb/issues/3927): Add WAL lock to prevent timing lock contention
- [#3928](https://github.com/influxdata/influxdb/issues/3928): Write fails for multiple points when tag starts with quote
- [#3901](https://github.com/influxdata/influxdb/pull/3901): Unblock relaxed write consistency level Thanks @takayuki!
- [#3950](https://github.com/influxdata/influxdb/pull/3950): Limit bz1 quickcheck tests to 10 iterations on CI
- [#3977](https://github.com/influxdata/influxdb/pull/3977): Silence wal logging during testing
- [#3931](https://github.com/influxdata/influxdb/pull/3931): Don't precreate shard groups entirely in the past
- [#3960](https://github.com/influxdata/influxdb/issues/3960): possible "catch up" bug with nodes down in a cluster
- [#3980](https://github.com/influxdata/influxdb/pull/3980): 'service stop' waits until service actually stops. Fixes issue #3548.
- [#4016](https://github.com/influxdata/influxdb/pull/4016): Shutdown Graphite UDP on SIGTERM.
- [#4034](https://github.com/influxdata/influxdb/pull/4034): Rollback bolt tx on mapper open error
- [#3848](https://github.com/influxdata/influxdb/issues/3848): restart influxdb causing panic
- [#3881](https://github.com/influxdata/influxdb/issues/3881): panic: runtime error: invalid memory address or nil pointer dereference
- [#3926](https://github.com/influxdata/influxdb/issues/3926): First or last value of `GROUP BY time(x)` is often null. Fixed by [#4038](https://github.com/influxdata/influxdb/pull/4038)
- [#4053](https://github.com/influxdata/influxdb/pull/4053): Prohibit dropping default retention policy.
- [#4060](https://github.com/influxdata/influxdb/pull/4060): Don't log EOF error in openTSDB input.
- [#3978](https://github.com/influxdata/influxdb/issues/3978): [0.9.3] (regression) cannot use GROUP BY * with more than a single field in SELECT clause
- [#4058](https://github.com/influxdata/influxdb/pull/4058): Disable bz1 recompression
- [#3902](https://github.com/influxdata/influxdb/issues/3902): [0.9.3] DB should not crash when using invalid expression "GROUP BY time"
- [#3718](https://github.com/influxdata/influxdb/issues/3718): Derivative query with group by time but no aggregate function should fail parse

## v0.9.3 [2015-08-26]

### Release Notes

There are breaking changes in this release.
 - To store data points as integers you must now append `i` to the number if using the line protocol.
 - If you have a UDP input configured, you should check the UDP section of [the new sample configuration file](https://github.com/influxdata/influxdb/blob/master/etc/config.sample.toml) to learn how to modify existing configuration files, as 0.9.3 now expects multiple UDP inputs.
 - Configuration files must now have an entry for `wal-dir` in the `[data]` section. Check [new sample configuration file](https://github.com/influxdata/influxdb/blob/master/etc/config.sample.toml) for more details.
 - The implicit `GROUP BY *` that was added to every `SELECT *` has been removed. Instead any tags in the data are now part of the columns in the returned query.

Please see the *Features* section below for full details.

### Features
- [#3376](https://github.com/influxdata/influxdb/pull/3376): Support for remote shard query mapping
- [#3372](https://github.com/influxdata/influxdb/pull/3372): Support joining nodes to existing cluster
- [#3426](https://github.com/influxdata/influxdb/pull/3426): Additional logging for continuous queries. Thanks @jhorwit2
- [#3478](https://github.com/influxdata/influxdb/pull/3478): Support incremental cluster joins
- [#3519](https://github.com/influxdata/influxdb/pull/3519): **--BREAKING CHANGE--** Update line protocol to require trailing i for field values that are integers
- [#3529](https://github.com/influxdata/influxdb/pull/3529): Add TLS support for OpenTSDB plugin. Thanks @nathanielc
- [#3421](https://github.com/influxdata/influxdb/issues/3421): Should update metastore and cluster if IP or hostname changes
- [#3502](https://github.com/influxdata/influxdb/pull/3502): Importer for 0.8.9 data via the CLI
- [#3564](https://github.com/influxdata/influxdb/pull/3564): Fix alias, maintain column sort order
- [#3585](https://github.com/influxdata/influxdb/pull/3585): Additional test coverage for non-existent fields
- [#3246](https://github.com/influxdata/influxdb/issues/3246): Allow overriding of configuration parameters using environment variables
- [#3599](https://github.com/influxdata/influxdb/pull/3599): **--BREAKING CHANGE--** Support multiple UDP inputs. Thanks @tpitale
- [#3636](https://github.com/influxdata/influxdb/pull/3639): Cap auto-created retention policy replica count at 3
- [#3641](https://github.com/influxdata/influxdb/pull/3641): Logging enhancements and single-node rename
- [#3635](https://github.com/influxdata/influxdb/pull/3635): Add build branch to version output.
- [#3115](https://github.com/influxdata/influxdb/pull/3115): Various init.d script improvements. Thanks @KoeSystems.
- [#3628](https://github.com/influxdata/influxdb/pull/3628): Wildcard expansion of tags and fields for raw queries
- [#3721](https://github.com/influxdata/influxdb/pull/3721): interpret number literals compared against time as nanoseconds from epoch
- [#3514](https://github.com/influxdata/influxdb/issues/3514): Implement WAL outside BoltDB with compaction
- [#3544](https://github.com/influxdata/influxdb/pull/3544): Implement compression on top of BoltDB
- [#3795](https://github.com/influxdata/influxdb/pull/3795): Throttle import
- [#3584](https://github.com/influxdata/influxdb/pull/3584): Import/export documenation

### Bugfixes
- [#3405](https://github.com/influxdata/influxdb/pull/3405): Prevent database panic when fields are missing. Thanks @jhorwit2
- [#3411](https://github.com/influxdata/influxdb/issues/3411): 500 timeout on write
- [#3420](https://github.com/influxdata/influxdb/pull/3420): Catch opentsdb malformed tags. Thanks @nathanielc.
- [#3404](https://github.com/influxdata/influxdb/pull/3404): Added support for escaped single quotes in query string. Thanks @jhorwit2
- [#3414](https://github.com/influxdata/influxdb/issues/3414): Shard mappers perform query re-writing
- [#3525](https://github.com/influxdata/influxdb/pull/3525): check if fields are valid during parse time.
- [#3511](https://github.com/influxdata/influxdb/issues/3511): Sending a large number of tag causes panic
- [#3288](https://github.com/influxdata/influxdb/issues/3288): Run go fuzz on the line-protocol input
- [#3545](https://github.com/influxdata/influxdb/issues/3545): Fix parsing string fields with newlines
- [#3579](https://github.com/influxdata/influxdb/issues/3579): Revert breaking change to `client.NewClient` function
- [#3580](https://github.com/influxdata/influxdb/issues/3580): Do not allow wildcards with fields in select statements
- [#3530](https://github.com/influxdata/influxdb/pull/3530): Aliasing a column no longer works
- [#3436](https://github.com/influxdata/influxdb/issues/3436): Fix panic in hinted handoff queue processor
- [#3401](https://github.com/influxdata/influxdb/issues/3401): Derivative on non-numeric fields panics db
- [#3583](https://github.com/influxdata/influxdb/issues/3583): Inserting value in scientific notation with a trailing i causes panic
- [#3611](https://github.com/influxdata/influxdb/pull/3611): Fix query arithmetic with integers
- [#3326](https://github.com/influxdata/influxdb/issues/3326): simple regex query fails with cryptic error
- [#3618](https://github.com/influxdata/influxdb/pull/3618): Fix collectd stats panic on i386. Thanks @richterger
- [#3625](https://github.com/influxdata/influxdb/pull/3625): Don't panic when aggregate and raw queries are in a single statement
- [#3629](https://github.com/influxdata/influxdb/pull/3629): Use sensible batching defaults for Graphite.
- [#3638](https://github.com/influxdata/influxdb/pull/3638): Cluster config fixes and removal of meta.peers config field
- [#3640](https://github.com/influxdata/influxdb/pull/3640): Shutdown Graphite service when signal received.
- [#3632](https://github.com/influxdata/influxdb/issues/3632): Make single-node host renames more seamless
- [#3656](https://github.com/influxdata/influxdb/issues/3656): Silence snapshotter logger for testing
- [#3651](https://github.com/influxdata/influxdb/pull/3651): Fully remove series when dropped.
- [#3517](https://github.com/influxdata/influxdb/pull/3517): Batch CQ writes to avoid timeouts. Thanks @dim.
- [#3522](https://github.com/influxdata/influxdb/pull/3522): Consume CQ results on request timeouts. Thanks @dim.
- [#3646](https://github.com/influxdata/influxdb/pull/3646): Fix nil FieldCodec panic.
- [#3672](https://github.com/influxdata/influxdb/pull/3672): Reduce in-memory index by 20%-30%
- [#3673](https://github.com/influxdata/influxdb/pull/3673): Improve query performance by removing unnecessary tagset sorting.
- [#3676](https://github.com/influxdata/influxdb/pull/3676): Improve query performance by memomizing mapper output keys.
- [#3686](https://github.com/influxdata/influxdb/pull/3686): Ensure 'p' parameter is not logged, even on OPTIONS requests.
- [#3687](https://github.com/influxdata/influxdb/issues/3687): Fix panic: runtime error: makeslice: len out of range in hinted handoff
- [#3697](https://github.com/influxdata/influxdb/issues/3697):  Correctly merge non-chunked results for same series. Fix issue #3242.
- [#3708](https://github.com/influxdata/influxdb/issues/3708): Fix double escaping measurement name during cluster replication
- [#3704](https://github.com/influxdata/influxdb/issues/3704): cluster replication issue for measurement name containing backslash
- [#3681](https://github.com/influxdata/influxdb/issues/3681): Quoted measurement names fail
- [#3681](https://github.com/influxdata/influxdb/issues/3682): Fix inserting string value with backslashes
- [#3735](https://github.com/influxdata/influxdb/issues/3735): Append to small bz1 blocks
- [#3736](https://github.com/influxdata/influxdb/pull/3736): Update shard group duration with retention policy changes. Thanks for the report @papylhomme
- [#3539](https://github.com/influxdata/influxdb/issues/3539): parser incorrectly accepts NaN as numerical value, but not always
- [#3790](https://github.com/influxdata/influxdb/pull/3790): Fix line protocol parsing equals in measurements and NaN values
- [#3778](https://github.com/influxdata/influxdb/pull/3778): Don't panic if SELECT on time.
- [#3824](https://github.com/influxdata/influxdb/issues/3824): tsdb.Point.MarshalBinary needs to support all number types
- [#3828](https://github.com/influxdata/influxdb/pull/3828): Support all number types when decoding a point
- [#3853](https://github.com/influxdata/influxdb/pull/3853): Use 4KB default block size for bz1
- [#3607](https://github.com/influxdata/influxdb/issues/3607): Fix unable to query influxdb due to deadlock in metastore.  Thanks @ccutrer!

## v0.9.2 [2015-07-24]

### Features
- [#3177](https://github.com/influxdata/influxdb/pull/3177): Client supports making HTTPS requests. Thanks @jipperinbham
- [#3299](https://github.com/influxdata/influxdb/pull/3299): Refactor query engine for distributed query support.
- [#3334](https://github.com/influxdata/influxdb/pull/3334): Clean shutdown of influxd. Thanks @mcastilho

### Bugfixes

- [#3180](https://github.com/influxdata/influxdb/pull/3180): Log GOMAXPROCS, version, and commit on startup.
- [#3218](https://github.com/influxdata/influxdb/pull/3218): Allow write timeouts to be configurable.
- [#3184](https://github.com/influxdata/influxdb/pull/3184): Support basic auth in admin interface. Thanks @jipperinbham!
- [#3236](https://github.com/influxdata/influxdb/pull/3236): Fix display issues in admin interface.
- [#3232](https://github.com/influxdata/influxdb/pull/3232): Set logging prefix for metastore.
- [#3230](https://github.com/influxdata/influxdb/issues/3230): panic: unable to parse bool value
- [#3245](https://github.com/influxdata/influxdb/issues/3245): Error using graphite plugin with multiple filters
- [#3223](https://github.com/influxdata/influxdb/issues/323): default graphite template cannot have extra tags
- [#3255](https://github.com/influxdata/influxdb/pull/3255): Flush WAL on start-up as soon as possible.
- [#3289](https://github.com/influxdata/influxdb/issues/3289): InfluxDB crashes on floats without decimal
- [#3298](https://github.com/influxdata/influxdb/pull/3298): Corrected WAL & flush parameters in default config. Thanks @jhorwit2
- [#3152](https://github.com/influxdata/influxdb/issues/3159): High CPU Usage with unsorted writes
- [#3307](https://github.com/influxdata/influxdb/pull/3307): Fix regression parsing boolean values True/False
- [#3304](https://github.com/influxdata/influxdb/pull/3304): Fixed httpd logger to log user from query params. Thanks @jhorwit2
- [#3332](https://github.com/influxdata/influxdb/pull/3332): Add SLIMIT and SOFFSET to string version of AST.
- [#3335](https://github.com/influxdata/influxdb/pull/3335): Don't drop all data on DROP DATABASE. Thanks to @PierreF for the report
- [#2761](https://github.com/influxdata/influxdb/issues/2761): Make SHOW RETENTION POLICIES consistent with other queries.
- [#3356](https://github.com/influxdata/influxdb/pull/3356): Disregard semicolons after database name in use command. Thanks @timraymond.
- [#3351](https://github.com/influxdata/influxdb/pull/3351): Handle malformed regex comparisons during parsing. Thanks @rnubel
- [#3244](https://github.com/influxdata/influxdb/pull/3244): Wire up admin privilege grant and revoke.
- [#3259](https://github.com/influxdata/influxdb/issues/3259): Respect privileges for queries.
- [#3256](https://github.com/influxdata/influxdb/pull/3256): Remove unnecessary timeout in WaitForLeader(). Thanks @cannium.
- [#3380](https://github.com/influxdata/influxdb/issues/3380): Parser fix, only allow ORDER BY ASC and ORDER BY time ASC.
- [#3319](https://github.com/influxdata/influxdb/issues/3319): restarting process irrevocably BREAKS measurements with spaces
- [#3453](https://github.com/influxdata/influxdb/issues/3453): Remove outdated `dump` command from CLI.
- [#3463](https://github.com/influxdata/influxdb/issues/3463): Fix aggregate queries and time precision on where clauses.

## v0.9.1 [2015-07-02]

### Features

- [2650](https://github.com/influxdata/influxdb/pull/2650): Add SHOW GRANTS FOR USER statement. Thanks @n1tr0g.
- [3125](https://github.com/influxdata/influxdb/pull/3125): Graphite Input Protocol Parsing
- [2746](https://github.com/influxdata/influxdb/pull/2746): New Admin UI/interface
- [3036](https://github.com/influxdata/influxdb/pull/3036): Write Ahead Log (WAL)
- [3014](https://github.com/influxdata/influxdb/issues/3014): Implement Raft snapshots

### Bugfixes

- [3013](https://github.com/influxdata/influxdb/issues/3013): Panic error with inserting values with commas
- [#2956](https://github.com/influxdata/influxdb/issues/2956): Type mismatch in derivative
- [#2908](https://github.com/influxdata/influxdb/issues/2908): Field mismatch error messages need to be updated
- [#2931](https://github.com/influxdata/influxdb/pull/2931): Services and reporting should wait until cluster has leader.
- [#2943](https://github.com/influxdata/influxdb/issues/2943): Ensure default retention policies are fully replicated
- [#2948](https://github.com/influxdata/influxdb/issues/2948): Field mismatch error message to include measurement name
- [#2919](https://github.com/influxdata/influxdb/issues/2919): Unable to insert negative floats
- [#2935](https://github.com/influxdata/influxdb/issues/2935): Hook CPU and memory profiling back up.
- [#2960](https://github.com/influxdata/influxdb/issues/2960): Cluster Write Errors.
- [#2928](https://github.com/influxdata/influxdb/pull/2928): Start work to set InfluxDB version in HTTP response headers. Thanks @neonstalwart.
- [#2969](https://github.com/influxdata/influxdb/pull/2969): Actually set HTTP version in responses.
- [#2993](https://github.com/influxdata/influxdb/pull/2993): Don't log each UDP batch.
- [#2994](https://github.com/influxdata/influxdb/pull/2994): Don't panic during wilcard expansion if no default database specified.
- [#3002](https://github.com/influxdata/influxdb/pull/3002): Remove measurement from shard's index on DROP MEASUREMENT.
- [#3021](https://github.com/influxdata/influxdb/pull/3021): Correct set HTTP write trace logging. Thanks @vladlopes.
- [#3027](https://github.com/influxdata/influxdb/pull/3027): Enforce minimum retention policy duration of 1 hour.
- [#3030](https://github.com/influxdata/influxdb/pull/3030): Fix excessive logging of shard creation.
- [#3038](https://github.com/influxdata/influxdb/pull/3038): Don't check deleted shards for precreation. Thanks @vladlopes.
- [#3033](https://github.com/influxdata/influxdb/pull/3033): Add support for marshaling `uint64` in client.
- [#3090](https://github.com/influxdata/influxdb/pull/3090): Remove database from TSDB index on DROP DATABASE.
- [#2944](https://github.com/influxdata/influxdb/issues/2944): Don't require "WHERE time" when creating continuous queries.
- [#3075](https://github.com/influxdata/influxdb/pull/3075): GROUP BY correctly when different tags have same value.
- [#3078](https://github.com/influxdata/influxdb/pull/3078): Fix CLI panic on malformed INSERT.
- [#2102](https://github.com/influxdata/influxdb/issues/2102): Re-work Graphite input and metric processing
- [#2996](https://github.com/influxdata/influxdb/issues/2996): Graphite Input Parsing
- [#3136](https://github.com/influxdata/influxdb/pull/3136): Fix various issues with init.d script. Thanks @ miguelcnf.
- [#2996](https://github.com/influxdata/influxdb/issues/2996): Graphite Input Parsing
- [#3127](https://github.com/influxdata/influxdb/issues/3127): Trying to insert a number larger than the largest signed 64-bit number kills influxd
- [#3131](https://github.com/influxdata/influxdb/pull/3131): Copy batch tags to each point before marshalling
- [#3155](https://github.com/influxdata/influxdb/pull/3155): Instantiate UDP batcher before listening for UDP traffic, otherwise a panic may result.
- [#2678](https://github.com/influxdata/influxdb/issues/2678): Server allows tags with an empty string for the key and/or value
- [#3061](https://github.com/influxdata/influxdb/issues/3061): syntactically incorrect line protocol insert panics the database
- [#2608](https://github.com/influxdata/influxdb/issues/2608): drop measurement while writing points to that measurement has race condition that can panic
- [#3183](https://github.com/influxdata/influxdb/issues/3183): using line protocol measurement names cannot contain commas
- [#3193](https://github.com/influxdata/influxdb/pull/3193): Fix panic for SHOW STATS and in collectd
- [#3102](https://github.com/influxdata/influxdb/issues/3102): Add authentication cache
- [#3209](https://github.com/influxdata/influxdb/pull/3209): Dump Run() errors to stderr
- [#3217](https://github.com/influxdata/influxdb/pull/3217): Allow WAL partition flush delay to be configurable.

## v0.9.0 [2015-06-11]

### Bugfixes

- [#2869](https://github.com/influxdata/influxdb/issues/2869): Adding field to existing measurement causes panic
- [#2849](https://github.com/influxdata/influxdb/issues/2849): RC32: Frequent write errors
- [#2700](https://github.com/influxdata/influxdb/issues/2700): Incorrect error message in database EncodeFields
- [#2897](https://github.com/influxdata/influxdb/pull/2897): Ensure target Graphite database exists
- [#2898](https://github.com/influxdata/influxdb/pull/2898): Ensure target openTSDB database exists
- [#2895](https://github.com/influxdata/influxdb/pull/2895): Use Graphite input defaults where necessary
- [#2900](https://github.com/influxdata/influxdb/pull/2900): Use openTSDB input defaults where necessary
- [#2886](https://github.com/influxdata/influxdb/issues/2886): Refactor backup & restore
- [#2804](https://github.com/influxdata/influxdb/pull/2804): BREAKING: change time literals to be single quoted in InfluxQL. Thanks @nvcook42!
- [#2906](https://github.com/influxdata/influxdb/pull/2906): Restrict replication factor to the cluster size
- [#2905](https://github.com/influxdata/influxdb/pull/2905): Restrict clusters to 3 peers
- [#2904](https://github.com/influxdata/influxdb/pull/2904): Re-enable server reporting.
- [#2917](https://github.com/influxdata/influxdb/pull/2917): Fix int64 field values.
- [#2920](https://github.com/influxdata/influxdb/issues/2920): Ensure collectd database exists

## v0.9.0-rc33 [2015-06-09]

### Bugfixes

- [#2816](https://github.com/influxdata/influxdb/pull/2816): Enable UDP service. Thanks @renan-
- [#2824](https://github.com/influxdata/influxdb/pull/2824): Add missing call to WaitGroup.Done in execConn. Thanks @liyichao
- [#2823](https://github.com/influxdata/influxdb/pull/2823): Convert OpenTSDB to a service.
- [#2838](https://github.com/influxdata/influxdb/pull/2838): Set auto-created retention policy period to infinite.
- [#2829](https://github.com/influxdata/influxdb/pull/2829): Re-enable Graphite support as a new Service-style component.
- [#2814](https://github.com/influxdata/influxdb/issues/2814): Convert collectd to a service.
- [#2852](https://github.com/influxdata/influxdb/pull/2852): Don't panic when altering retention policies. Thanks for the report @huhongbo
- [#2857](https://github.com/influxdata/influxdb/issues/2857): Fix parsing commas in string field values.
- [#2833](https://github.com/influxdata/influxdb/pull/2833): Make the default config valid.
- [#2859](https://github.com/influxdata/influxdb/pull/2859): Fix panic on aggregate functions.
- [#2878](https://github.com/influxdata/influxdb/pull/2878): Re-enable shard precreation.
- [2865](https://github.com/influxdata/influxdb/pull/2865) -- Return an empty set of results if database does not exist in shard metadata.

### Features
- [2858](https://github.com/influxdata/influxdb/pull/2858): Support setting openTSDB write consistency.

## v0.9.0-rc32 [2015-06-07]

### Release Notes

This released introduced an updated write path and clustering design. The data format has also changed, so you'll need to wipe out your data to upgrade from RC31. There should be no other data changes before v0.9.0 is released.

### Features
- [#1997](https://github.com/influxdata/influxdb/pull/1997): Update SELECT * to return tag values.
- [#2599](https://github.com/influxdata/influxdb/issues/2599): Add "epoch" URL param and return JSON time values as epoch instead of date strings.
- [#2682](https://github.com/influxdata/influxdb/issues/2682): Adding pr checklist to CONTRIBUTING.md
- [#2683](https://github.com/influxdata/influxdb/issues/2683): Add batching support to Graphite inputs.
- [#2687](https://github.com/influxdata/influxdb/issues/2687): Add batching support to Collectd inputs.
- [#2696](https://github.com/influxdata/influxdb/pull/2696): Add line protocol. This is now the preferred way to write data.
- [#2751](https://github.com/influxdata/influxdb/pull/2751): Add UDP input. UDP only supports the line protocol now.
- [#2684](https://github.com/influxdata/influxdb/pull/2684): Include client timeout configuration. Thanks @vladlopes!

### Bugfixes
- [#2776](https://github.com/influxdata/influxdb/issues/2776): Re-implement retention policy enforcement.
- [#2635](https://github.com/influxdata/influxdb/issues/2635): Fix querying against boolean field in WHERE clause.
- [#2644](https://github.com/influxdata/influxdb/issues/2644): Make SHOW queries work with FROM /<regex>/.
- [#2501](https://github.com/influxdata/influxdb/issues/2501): Name the FlagSet for the shell and add a version flag. Thanks @neonstalwart
- [#2647](https://github.com/influxdata/influxdb/issues/2647): Fixes typos in sample config file - thanks @claws!

## v0.9.0-rc31 [2015-05-21]

### Features
- [#1822](https://github.com/influxdata/influxdb/issues/1822): Wire up DERIVATIVE aggregate
- [#1477](https://github.com/influxdata/influxdb/issues/1477): Wire up non_negative_derivative function
- [#2557](https://github.com/influxdata/influxdb/issues/2557): Fix false positive error with `GROUP BY time`
- [#1891](https://github.com/influxdata/influxdb/issues/1891): Wire up COUNT DISTINCT aggregate
- [#1989](https://github.com/influxdata/influxdb/issues/1989): Implement `SELECT tagName FROM m`

### Bugfixes
- [#2545](https://github.com/influxdata/influxdb/pull/2545): Use "value" as the field name for graphite input. Thanks @cannium.
- [#2558](https://github.com/influxdata/influxdb/pull/2558): Fix client response check - thanks @vladlopes!
- [#2566](https://github.com/influxdata/influxdb/pull/2566): Wait until each data write has been commited by the Raft cluster.
- [#2602](https://github.com/influxdata/influxdb/pull/2602): CLI execute command exits without cleaning up liner package.
- [#2610](https://github.com/influxdata/influxdb/pull/2610): Fix shard group creation
- [#2596](https://github.com/influxdata/influxdb/pull/2596): RC30: `panic: runtime error: index out of range` when insert data points.
- [#2592](https://github.com/influxdata/influxdb/pull/2592): Should return an error if user attempts to group by a field.
- [#2499](https://github.com/influxdata/influxdb/pull/2499): Issuing a select query with tag as a values causes panic.
- [#2612](https://github.com/influxdata/influxdb/pull/2612): Query planner should validate distinct is passed a field.
- [#2531](https://github.com/influxdata/influxdb/issues/2531): Fix select with 3 or more terms in where clause.
- [#2564](https://github.com/influxdata/influxdb/issues/2564): Change "name" to "measurement" in JSON for writes.

## PRs
- [#2569](https://github.com/influxdata/influxdb/pull/2569): Add derivative functions
- [#2598](https://github.com/influxdata/influxdb/pull/2598): Implement tag support in SELECT statements
- [#2624](https://github.com/influxdata/influxdb/pull/2624): Remove references to SeriesID in `DROP SERIES` handlers.

## v0.9.0-rc30 [2015-05-12]

### Release Notes

This release has a breaking API change for writes -- the field previously called `timestamp` has been renamed to `time`.

### Features
- [#2254](https://github.com/influxdata/influxdb/pull/2254): Add Support for OpenTSDB HTTP interface. Thanks @tcolgate
- [#2525](https://github.com/influxdata/influxdb/pull/2525): Serve broker diagnostics over HTTP
- [#2186](https://github.com/influxdata/influxdb/pull/2186): The default status code for queries is now `200 OK`
- [#2298](https://github.com/influxdata/influxdb/pull/2298): Successful writes now return a status code of `204 No Content` - thanks @neonstalwart!
- [#2549](https://github.com/influxdata/influxdb/pull/2549): Raft election timeout to 5 seconds, so system is more forgiving of CPU loads.
- [#2568](https://github.com/influxdata/influxdb/pull/2568): Wire up SELECT DISTINCT.

### Bugfixes
- [#2535](https://github.com/influxdata/influxdb/pull/2535): Return exit status 0 if influxd already running. Thanks @haim0n.
- [#2521](https://github.com/influxdata/influxdb/pull/2521): Don't truncate topic data until fully replicated.
- [#2509](https://github.com/influxdata/influxdb/pull/2509): Parse config file correctly during restore. Thanks @neonstalwart
- [#2536](https://github.com/influxdata/influxdb/issues/2532): Set leader ID on restart of single-node cluster.
- [#2448](https://github.com/influxdata/influxdb/pull/2448): Fix inconsistent data type - thanks @cannium!
- [#2108](https://github.com/influxdata/influxdb/issues/2108): Change `timestamp` to `time` - thanks @neonstalwart!
- [#2539](https://github.com/influxdata/influxdb/issues/2539): Add additional vote request logging.
- [#2541](https://github.com/influxdata/influxdb/issues/2541): Update messaging client connection index with every message.
- [#2542](https://github.com/influxdata/influxdb/issues/2542): Throw parser error for invalid aggregate without where time.
- [#2548](https://github.com/influxdata/influxdb/issues/2548): Return an error when numeric aggregate applied to non-numeric data.
- [#2487](https://github.com/influxdata/influxdb/issues/2487): Aggregate query with exact timestamp causes panic. Thanks @neonstalwart!
- [#2552](https://github.com/influxdata/influxdb/issues/2552): Run CQ that is actually passed into go-routine.
- [#2553](https://github.com/influxdata/influxdb/issues/2553): Fix race condition during CQ execution.
- [#2557](https://github.com/influxdata/influxdb/issues/2557): RC30 WHERE time filter Regression.

## v0.9.0-rc29 [2015-05-05]

### Features
- [#2410](https://github.com/influxdata/influxdb/pull/2410): If needed, brokers respond with data nodes for peer shard replication.
- [#2469](https://github.com/influxdata/influxdb/pull/2469): Reduce default max topic size from 1GB to 50MB.
- [#1824](https://github.com/influxdata/influxdb/pull/1824): Wire up MEDIAN aggregate. Thanks @neonstalwart!

### Bugfixes
- [#2446](https://github.com/influxdata/influxdb/pull/2446): Correctly count number of queries executed. Thanks @neonstalwart
- [#2452](https://github.com/influxdata/influxdb/issues/2452): Fix panic with shard stats on multiple clusters
- [#2453](https://github.com/influxdata/influxdb/pull/2453): Do not require snapshot on Log.WriteEntriesTo().
- [#2460](https://github.com/influxdata/influxdb/issues/2460): Collectd input should use "value" for fields values. Fixes 2412. Thanks @josh-padnick
- [#2465](https://github.com/influxdata/influxdb/pull/2465): HTTP response logging paniced with chunked requests. Thanks @Jackkoz
- [#2475](https://github.com/influxdata/influxdb/pull/2475): RLock server when checking if shards groups are required during write.
- [#2471](https://github.com/influxdata/influxdb/issues/2471): Function calls normalized to be lower case. Fixes percentile not working when called uppercase. Thanks @neonstalwart
- [#2281](https://github.com/influxdata/influxdb/issues/2281): Fix Bad Escape error when parsing regex

## v0.9.0-rc28 [2015-04-27]

### Features
- [#2410](https://github.com/influxdata/influxdb/pull/2410) Allow configuration of Raft timers
- [#2354](https://github.com/influxdata/influxdb/pull/2354) Wire up STDDEV. Thanks @neonstalwart!

### Bugfixes
- [#2374](https://github.com/influxdata/influxdb/issues/2374): Two different panics during SELECT percentile
- [#2404](https://github.com/influxdata/influxdb/pull/2404): Mean and percentile function fixes
- [#2408](https://github.com/influxdata/influxdb/pull/2408): Fix snapshot 500 error
- [#1896](https://github.com/influxdata/influxdb/issues/1896): Excessive heartbeater logging of "connection refused" on cluster node stop
- [#2418](https://github.com/influxdata/influxdb/pull/2418): Fix raft node getting stuck in candidate state
- [#2415](https://github.com/influxdata/influxdb/pull/2415): Raft leader ID now set on election after failover. Thanks @xiaost
- [#2426](https://github.com/influxdata/influxdb/pull/2426): Fix race condition around listener address in openTSDB server.
- [#2426](https://github.com/influxdata/influxdb/pull/2426): Fix race condition around listener address in Graphite server.
- [#2429](https://github.com/influxdata/influxdb/pull/2429): Ensure no field value is null.
- [#2431](https://github.com/influxdata/influxdb/pull/2431): Always append shard path in diags. Thanks @marcosnils
- [#2441](https://github.com/influxdata/influxdb/pull/2441): Correctly release server RLock during "drop series".
- [#2445](https://github.com/influxdata/influxdb/pull/2445): Read locks and data race fixes

## v0.9.0-rc27 [04-23-2015]

### Features
- [#2398](https://github.com/influxdata/influxdb/pull/2398) Track more stats and report errors for shards.

### Bugfixes
- [#2370](https://github.com/influxdata/influxdb/pull/2370): Fix data race in openTSDB endpoint.
- [#2371](https://github.com/influxdata/influxdb/pull/2371): Don't set client to nil when closing broker Fixes #2352
- [#2372](https://github.com/influxdata/influxdb/pull/2372): Fix data race in graphite endpoint.
- [#2373](https://github.com/influxdata/influxdb/pull/2373): Actually allow HTTP logging to be controlled.
- [#2376](https://github.com/influxdata/influxdb/pull/2376): Encode all types of integers. Thanks @jtakkala.
- [#2376](https://github.com/influxdata/influxdb/pull/2376): Add shard path to existing diags value. Fix issue #2369.
- [#2386](https://github.com/influxdata/influxdb/pull/2386): Fix shard datanodes stats getting appended too many times
- [#2393](https://github.com/influxdata/influxdb/pull/2393): Fix default hostname for connecting to cluster.
- [#2390](https://github.com/influxdata/influxdb/pull/2390): Handle large sums when calculating means - thanks @neonstalwart!
- [#2391](https://github.com/influxdata/influxdb/pull/2391): Unable to write points through Go client when authentication enabled
- [#2400](https://github.com/influxdata/influxdb/pull/2400): Always send auth headers for client requests if present

## v0.9.0-rc26 [04-21-2015]

### Features
- [#2301](https://github.com/influxdata/influxdb/pull/2301): Distributed query load balancing and failover
- [#2336](https://github.com/influxdata/influxdb/pull/2336): Handle distributed queries when shards != data nodes
- [#2353](https://github.com/influxdata/influxdb/pull/2353): Distributed Query/Clustering Fixes

### Bugfixes
- [#2297](https://github.com/influxdata/influxdb/pull/2297): create /var/run during startup. Thanks @neonstalwart.
- [#2312](https://github.com/influxdata/influxdb/pull/2312): Re-use httpclient for continuous queries
- [#2318](https://github.com/influxdata/influxdb/pull/2318): Remove pointless use of 'done' channel for collectd.
- [#2242](https://github.com/influxdata/influxdb/pull/2242): Distributed Query should balance requests
- [#2243](https://github.com/influxdata/influxdb/pull/2243): Use Limit Reader instead of fixed 1MB/1GB slice for DQ
- [#2190](https://github.com/influxdata/influxdb/pull/2190): Implement failover to other data nodes for distributed queries
- [#2324](https://github.com/influxdata/influxdb/issues/2324): Race in Broker.Close()/Broker.RunContinousQueryProcessing()
- [#2325](https://github.com/influxdata/influxdb/pull/2325): Cluster open fixes
- [#2326](https://github.com/influxdata/influxdb/pull/2326): Fix parse error in CREATE CONTINUOUS QUERY
- [#2300](https://github.com/influxdata/influxdb/pull/2300): Refactor integration tests.  Properly close Graphite/OpenTSDB listeners.
- [#2338](https://github.com/influxdata/influxdb/pull/2338): Fix panic if tag key isn't double quoted when it should have been
- [#2340](https://github.com/influxdata/influxdb/pull/2340): Fix SHOW DIAGNOSTICS panic if any shard was non-local.
- [#2351](https://github.com/influxdata/influxdb/pull/2351): Fix data race by rlocking shard during diagnostics.
- [#2348](https://github.com/influxdata/influxdb/pull/2348): Data node fail to join cluster in 0.9.0rc25
- [#2343](https://github.com/influxdata/influxdb/pull/2343): Node falls behind Metastore updates
- [#2334](https://github.com/influxdata/influxdb/pull/2334): Test Partial replication is very problematic
- [#2272](https://github.com/influxdata/influxdb/pull/2272): clustering: influxdb 0.9.0-rc23 panics when doing a GET with merge_metrics in a
- [#2350](https://github.com/influxdata/influxdb/pull/2350): Issue fix for :influxd -hostname localhost.
- [#2367](https://github.com/influxdata/influxdb/pull/2367): PR for issue #2350 - Always use localhost, not host name.

## v0.9.0-rc25 [2015-04-15]

### Bugfixes
- [#2282](https://github.com/influxdata/influxdb/pull/2282): Use "value" as field name for OpenTSDB input.
- [#2283](https://github.com/influxdata/influxdb/pull/2283): Fix bug when restarting an entire existing cluster.
- [#2293](https://github.com/influxdata/influxdb/pull/2293): Open cluster listener before starting broker.
- [#2287](https://github.com/influxdata/influxdb/pull/2287): Fix data race during SHOW RETENTION POLICIES.
- [#2288](https://github.com/influxdata/influxdb/pull/2288): Fix expression parsing bug.
- [#2294](https://github.com/influxdata/influxdb/pull/2294): Fix async response flushing (invalid chunked response error).

## Features
- [#2276](https://github.com/influxdata/influxdb/pull/2276): Broker topic truncation.
- [#2292](https://github.com/influxdata/influxdb/pull/2292): Wire up drop CQ statement - thanks @neonstalwart!
- [#2290](https://github.com/influxdata/influxdb/pull/2290): Allow hostname argument to override default config - thanks @neonstalwart!
- [#2295](https://github.com/influxdata/influxdb/pull/2295): Use nil as default return value for MapCount - thanks @neonstalwart!
- [#2246](https://github.com/influxdata/influxdb/pull/2246): Allow HTTP logging to be controlled.

## v0.9.0-rc24 [2015-04-13]

### Bugfixes
- [#2255](https://github.com/influxdata/influxdb/pull/2255): Fix panic when changing default retention policy.
- [#2257](https://github.com/influxdata/influxdb/pull/2257): Add "snapshotting" pseudo state & log entry cache.
- [#2261](https://github.com/influxdata/influxdb/pull/2261): Support int64 value types.
- [#2191](https://github.com/influxdata/influxdb/pull/2191): Case-insensitive check for "fill"
- [#2274](https://github.com/influxdata/influxdb/pull/2274): Snapshot and HTTP API endpoints
- [#2265](https://github.com/influxdata/influxdb/pull/2265): Fix auth for CLI.

## v0.9.0-rc23 [2015-04-11]

### Features
- [#2202](https://github.com/influxdata/influxdb/pull/2202): Initial implementation of Distributed Queries
- [#2202](https://github.com/influxdata/influxdb/pull/2202): 64-bit Series IDs. INCOMPATIBLE WITH PREVIOUS DATASTORES.

### Bugfixes
- [#2225](https://github.com/influxdata/influxdb/pull/2225): Make keywords completely case insensitive
- [#2228](https://github.com/influxdata/influxdb/pull/2228): Accept keyword default unquoted in ALTER RETENTION POLICY statement
- [#2236](https://github.com/influxdata/influxdb/pull/2236): Immediate term changes, fix stale write issue, net/http/pprof
- [#2213](https://github.com/influxdata/influxdb/pull/2213): Seed random number generator for election timeout. Thanks @cannium.

## v0.9.0-rc22 [2015-04-09]

### Features
- [#2214](https://github.com/influxdata/influxdb/pull/2214): Added the option to influx CLI to execute single command and exit. Thanks @n1tr0g

### Bugfixes
- [#2223](https://github.com/influxdata/influxdb/pull/2223): Always notify term change on RequestVote

## v0.9.0-rc21 [2015-04-09]

### Features
- [#870](https://github.com/influxdata/influxdb/pull/870): Add support for OpenTSDB telnet input protocol. Thanks @tcolgate
- [#2180](https://github.com/influxdata/influxdb/pull/2180): Allow http write handler to decode gzipped body
- [#2175](https://github.com/influxdata/influxdb/pull/2175): Separate broker and data nodes
- [#2158](https://github.com/influxdata/influxdb/pull/2158): Allow user password to be changed. Thanks @n1tr0g
- [#2201](https://github.com/influxdata/influxdb/pull/2201): Bring back config join URLs
- [#2121](https://github.com/influxdata/influxdb/pull/2121): Parser refactor

### Bugfixes
- [#2181](https://github.com/influxdata/influxdb/pull/2181): Fix panic on "SHOW DIAGNOSTICS".
- [#2170](https://github.com/influxdata/influxdb/pull/2170): Make sure queries on missing tags return 200 status.
- [#2197](https://github.com/influxdata/influxdb/pull/2197): Lock server during Open().
- [#2200](https://github.com/influxdata/influxdb/pull/2200): Re-enable Continuous Queries.
- [#2203](https://github.com/influxdata/influxdb/pull/2203): Fix race condition on continuous queries.
- [#2217](https://github.com/influxdata/influxdb/pull/2217): Only revert to follower if new term is greater.
- [#2219](https://github.com/influxdata/influxdb/pull/2219): Persist term change to disk when candidate. Thanks @cannium

## v0.9.0-rc20 [2015-04-04]

### Features
- [#2128](https://github.com/influxdata/influxdb/pull/2128): Data node discovery from brokers
- [#2142](https://github.com/influxdata/influxdb/pull/2142): Support chunked queries
- [#2154](https://github.com/influxdata/influxdb/pull/2154): Node redirection
- [#2168](https://github.com/influxdata/influxdb/pull/2168): Return raft term from vote, add term logging

### Bugfixes
- [#2147](https://github.com/influxdata/influxdb/pull/2147): Set Go Max procs in a better location
- [#2137](https://github.com/influxdata/influxdb/pull/2137): Refactor `results` to `response`. Breaking Go Client change.
- [#2151](https://github.com/influxdata/influxdb/pull/2151): Ignore replay commands on the metastore.
- [#2152](https://github.com/influxdata/influxdb/issues/2152): Influxd process with stats enabled crashing with 'Unsuported protocol scheme for ""'
- [#2156](https://github.com/influxdata/influxdb/pull/2156): Propagate error when resolving UDP address in Graphite UDP server.
- [#2163](https://github.com/influxdata/influxdb/pull/2163): Fix up paths for default data and run storage.
- [#2164](https://github.com/influxdata/influxdb/pull/2164): Append STDOUT/STDERR in initscript.
- [#2165](https://github.com/influxdata/influxdb/pull/2165): Better name for config section for stats and diags.
- [#2165](https://github.com/influxdata/influxdb/pull/2165): Monitoring database and retention policy are not configurable.
- [#2167](https://github.com/influxdata/influxdb/pull/2167): Add broker log recovery.
- [#2166](https://github.com/influxdata/influxdb/pull/2166): Don't panic if presented with a field of unknown type.
- [#2149](https://github.com/influxdata/influxdb/pull/2149): Fix unit tests for win32 when directory doesn't exist.
- [#2150](https://github.com/influxdata/influxdb/pull/2150): Fix unit tests for win32 when a connection is refused.

## v0.9.0-rc19 [2015-04-01]

### Features
- [#2143](https://github.com/influxdata/influxdb/pull/2143): Add raft term logging.

### Bugfixes
- [#2145](https://github.com/influxdata/influxdb/pull/2145): Encode toml durations correctly which fixes default configuration generation `influxd config`.

## v0.9.0-rc18 [2015-03-31]

### Bugfixes
- [#2100](https://github.com/influxdata/influxdb/pull/2100): Use channel to synchronize collectd shutdown.
- [#2100](https://github.com/influxdata/influxdb/pull/2100): Synchronize access to shard index.
- [#2131](https://github.com/influxdata/influxdb/pull/2131): Optimize marshalTags().
- [#2130](https://github.com/influxdata/influxdb/pull/2130): Make fewer calls to marshalTags().
- [#2105](https://github.com/influxdata/influxdb/pull/2105): Support != for tag values. Fix issue #2097, thanks to @smonkewitz for bug report.
- [#2105](https://github.com/influxdata/influxdb/pull/2105): Support !~ tags values.
- [#2138](https://github.com/influxdata/influxdb/pull/2136): Use map for marshaledTags cache.

## v0.9.0-rc17 [2015-03-29]

### Features
- [#2076](https://github.com/influxdata/influxdb/pull/2076): Separate stdout and stderr output in init.d script
- [#2091](https://github.com/influxdata/influxdb/pull/2091): Support disabling snapshot endpoint.
- [#2081](https://github.com/influxdata/influxdb/pull/2081): Support writing diagnostic data into the internal database.
- [#2095](https://github.com/influxdata/influxdb/pull/2095): Improved InfluxDB client docs. Thanks @derailed

### Bugfixes
- [#2093](https://github.com/influxdata/influxdb/pull/2093): Point precision not marshalled correctly. Thanks @derailed
- [#2084](https://github.com/influxdata/influxdb/pull/2084): Allowing leading underscores in identifiers.
- [#2080](https://github.com/influxdata/influxdb/pull/2080): Graphite logs in seconds, not milliseconds.
- [#2101](https://github.com/influxdata/influxdb/pull/2101): SHOW DATABASES should name returned series "databases".
- [#2104](https://github.com/influxdata/influxdb/pull/2104): Include NEQ when calculating field filters.
- [#2112](https://github.com/influxdata/influxdb/pull/2112): Set GOMAXPROCS on startup. This may have been causing extra leader elections, which would cause a number of other bugs or instability.
- [#2111](https://github.com/influxdata/influxdb/pull/2111) and [#2025](https://github.com/influxdata/influxdb/issues/2025): Raft stability fixes. Non-contiguous log error and others.
- [#2114](https://github.com/influxdata/influxdb/pull/2114): Correctly start influxd on platforms without start-stop-daemon.

## v0.9.0-rc16 [2015-03-24]

### Features
- [#2058](https://github.com/influxdata/influxdb/pull/2058): Track number of queries executed in stats.
- [#2059](https://github.com/influxdata/influxdb/pull/2059): Retention policies sorted by name on return to client.
- [#2061](https://github.com/influxdata/influxdb/pull/2061): Implement SHOW DIAGNOSTICS.
- [#2064](https://github.com/influxdata/influxdb/pull/2064): Allow init.d script to return influxd version.
- [#2053](https://github.com/influxdata/influxdb/pull/2053): Implment backup and restore.
- [#1631](https://github.com/influxdata/influxdb/pull/1631): Wire up DROP CONTINUOUS QUERY.

### Bugfixes
- [#2037](https://github.com/influxdata/influxdb/pull/2037): Don't check 'configExists' at Run() level.
- [#2039](https://github.com/influxdata/influxdb/pull/2039): Don't panic if getting current user fails.
- [#2034](https://github.com/influxdata/influxdb/pull/2034): GROUP BY should require an aggregate.
- [#2040](https://github.com/influxdata/influxdb/pull/2040): Add missing top-level help for config command.
- [#2057](https://github.com/influxdata/influxdb/pull/2057): Move racy "in order" test to integration test suite.
- [#2060](https://github.com/influxdata/influxdb/pull/2060): Reload server shard map on restart.
- [#2068](https://github.com/influxdata/influxdb/pull/2068): Fix misspelled JSON field.
- [#2067](https://github.com/influxdata/influxdb/pull/2067): Fixed issue where some queries didn't properly pull back data (introduced in RC15). Fixing intervals for GROUP BY.

## v0.9.0-rc15 [2015-03-19]

### Features
- [#2000](https://github.com/influxdata/influxdb/pull/2000): Log broker path when broker fails to start. Thanks @gst.
- [#2007](https://github.com/influxdata/influxdb/pull/2007): Track shard-level stats.

### Bugfixes
- [#2001](https://github.com/influxdata/influxdb/pull/2001): Ensure measurement not found returns status code 200.
- [#1985](https://github.com/influxdata/influxdb/pull/1985): Set content-type JSON header before actually writing header. Thanks @dstrek.
- [#2003](https://github.com/influxdata/influxdb/pull/2003): Set timestamp when writing monitoring stats.
- [#2004](https://github.com/influxdata/influxdb/pull/2004): Limit group by to MaxGroupByPoints (currently 100,000).
- [#2016](https://github.com/influxdata/influxdb/pull/2016): Fixing bucket alignment for group by. Thanks @jnutzmann
- [#2021](https://github.com/influxdata/influxdb/pull/2021): Remove unnecessary formatting from log message. Thanks @simonkern


## v0.9.0-rc14 [2015-03-18]

### Bugfixes
- [#1999](https://github.com/influxdata/influxdb/pull/1999): Return status code 200 for measurement not found errors on show series.

## v0.9.0-rc13 [2015-03-17]

### Features
- [#1974](https://github.com/influxdata/influxdb/pull/1974): Add time taken for request to the http server logs.

### Bugfixes
- [#1971](https://github.com/influxdata/influxdb/pull/1971): Fix leader id initialization.
- [#1975](https://github.com/influxdata/influxdb/pull/1975): Require `q` parameter for query endpoint.
- [#1969](https://github.com/influxdata/influxdb/pull/1969): Print loaded config.
- [#1987](https://github.com/influxdata/influxdb/pull/1987): Fix config print startup statement for when no config is provided.
- [#1990](https://github.com/influxdata/influxdb/pull/1990): Drop measurement was taking too long due to transactions.

## v0.9.0-rc12 [2015-03-15]

### Bugfixes
- [#1942](https://github.com/influxdata/influxdb/pull/1942): Sort wildcard names.
- [#1957](https://github.com/influxdata/influxdb/pull/1957): Graphite numbers are always float64.
- [#1955](https://github.com/influxdata/influxdb/pull/1955): Prohibit creation of databases with no name. Thanks @dullgiulio
- [#1952](https://github.com/influxdata/influxdb/pull/1952): Handle delete statement with an error. Thanks again to @dullgiulio

### Features
- [#1935](https://github.com/influxdata/influxdb/pull/1935): Implement stateless broker for Raft.
- [#1936](https://github.com/influxdata/influxdb/pull/1936): Implement "SHOW STATS" and self-monitoring

### Features
- [#1909](https://github.com/influxdata/influxdb/pull/1909): Implement a dump command.

## v0.9.0-rc11 [2015-03-13]

### Bugfixes
- [#1917](https://github.com/influxdata/influxdb/pull/1902): Creating Infinite Retention Policy Failed.
- [#1758](https://github.com/influxdata/influxdb/pull/1758): Add Graphite Integration Test.
- [#1929](https://github.com/influxdata/influxdb/pull/1929): Default Retention Policy incorrectly auto created.
- [#1930](https://github.com/influxdata/influxdb/pull/1930): Auto create database for graphite if not specified.
- [#1908](https://github.com/influxdata/influxdb/pull/1908): Cosmetic CLI output fixes.
- [#1931](https://github.com/influxdata/influxdb/pull/1931): Add default column to SHOW RETENTION POLICIES.
- [#1937](https://github.com/influxdata/influxdb/pull/1937): OFFSET should be allowed to be 0.

### Features
- [#1902](https://github.com/influxdata/influxdb/pull/1902): Enforce retention policies to have a minimum duration.
- [#1906](https://github.com/influxdata/influxdb/pull/1906): Add show servers to query language.
- [#1925](https://github.com/influxdata/influxdb/pull/1925): Add `fill(none)`, `fill(previous)`, and `fill(<num>)` to queries.

## v0.9.0-rc10 [2015-03-09]

### Bugfixes
- [#1867](https://github.com/influxdata/influxdb/pull/1867): Fix race accessing topic replicas map
- [#1864](https://github.com/influxdata/influxdb/pull/1864): fix race in startStateLoop
- [#1753](https://github.com/influxdata/influxdb/pull/1874): Do Not Panic on Missing Dirs
- [#1877](https://github.com/influxdata/influxdb/pull/1877): Broker clients track broker leader
- [#1862](https://github.com/influxdata/influxdb/pull/1862): Fix memory leak in `httpd.serveWait`. Thanks @mountkin
- [#1883](https://github.com/influxdata/influxdb/pull/1883): RLock server during retention policy enforcement. Thanks @grisha
- [#1868](https://github.com/influxdata/influxdb/pull/1868): Use `BatchPoints` for `client.Write` method. Thanks @vladlopes, @georgmu, @d2g, @evanphx, @akolosov.
- [#1881](https://github.com/influxdata/influxdb/pull/1881): Update documentation for `client` package.  Misc library tweaks.
- Fix queries with multiple where clauses on tags, times and fields. Fix queries that have where clauses on fields not in the select

### Features
- [#1875](https://github.com/influxdata/influxdb/pull/1875): Support trace logging of Raft.
- [#1895](https://github.com/influxdata/influxdb/pull/1895): Auto-create a retention policy when a database is created.
- [#1897](https://github.com/influxdata/influxdb/pull/1897): Pre-create shard groups.
- [#1900](https://github.com/influxdata/influxdb/pull/1900): Change `LIMIT` to `SLIMIT` and implement `LIMIT` and `OFFSET`

## v0.9.0-rc9 [2015-03-06]

### Bugfixes
- [#1872](https://github.com/influxdata/influxdb/pull/1872): Fix "stale term" errors with raft

## v0.9.0-rc8 [2015-03-05]

### Bugfixes
- [#1836](https://github.com/influxdata/influxdb/pull/1836): Store each parsed shell command in history file.
- [#1789](https://github.com/influxdata/influxdb/pull/1789): add --config-files option to fpm command. Thanks @kylezh
- [#1859](https://github.com/influxdata/influxdb/pull/1859): Queries with a `GROUP BY *` clause were returning a 500 if done against a measurement that didn't exist

### Features
- [#1755](https://github.com/influxdata/influxdb/pull/1848): Support JSON data ingest over UDP
- [#1857](https://github.com/influxdata/influxdb/pull/1857): Support retention policies with infinite duration
- [#1858](https://github.com/influxdata/influxdb/pull/1858): Enable detailed tracing of write path

## v0.9.0-rc7 [2015-03-02]

### Features
- [#1813](https://github.com/influxdata/influxdb/pull/1813): Queries for missing measurements or fields now return a 200 with an error message in the series JSON.
- [#1826](https://github.com/influxdata/influxdb/pull/1826), [#1827](https://github.com/influxdata/influxdb/pull/1827): Fixed queries with `WHERE` clauses against fields.

### Bugfixes

- [#1744](https://github.com/influxdata/influxdb/pull/1744): Allow retention policies to be modified without specifying replication factor. Thanks @kylezh
- [#1809](https://github.com/influxdata/influxdb/pull/1809): Packaging post-install script unconditionally removes init.d symlink. Thanks @sineos

## v0.9.0-rc6 [2015-02-27]

### Bugfixes

- [#1780](https://github.com/influxdata/influxdb/pull/1780): Malformed identifiers get through the parser
- [#1775](https://github.com/influxdata/influxdb/pull/1775): Panic "index out of range" on some queries
- [#1744](https://github.com/influxdata/influxdb/pull/1744): Select shard groups which completely encompass time range. Thanks @kylezh.

## v0.9.0-rc5 [2015-02-27]

### Bugfixes

- [#1752](https://github.com/influxdata/influxdb/pull/1752): remove debug log output from collectd.
- [#1720](https://github.com/influxdata/influxdb/pull/1720): Parse Series IDs as unsigned 32-bits.
- [#1767](https://github.com/influxdata/influxdb/pull/1767): Drop Series was failing across shards.  Issue #1761.
- [#1773](https://github.com/influxdata/influxdb/pull/1773): Fix bug when merging series together that have unequal number of points in a group by interval
- [#1771](https://github.com/influxdata/influxdb/pull/1771): Make `SHOW SERIES` return IDs and support `LIMIT` and `OFFSET`

### Features

- [#1698](https://github.com/influxdata/influxdb/pull/1698): Wire up DROP MEASUREMENT

## v0.9.0-rc4 [2015-02-24]

### Bugfixes

- Fix authentication issue with continuous queries
- Print version in the log on startup

## v0.9.0-rc3 [2015-02-23]

### Features

- [#1659](https://github.com/influxdata/influxdb/pull/1659): WHERE against regexes: `WHERE =~ '.*asdf'
- [#1580](https://github.com/influxdata/influxdb/pull/1580): Add support for fields with bool, int, or string data types
- [#1687](https://github.com/influxdata/influxdb/pull/1687): Change `Rows` to `Series` in results output. BREAKING API CHANGE
- [#1629](https://github.com/influxdata/influxdb/pull/1629): Add support for `DROP SERIES` queries
- [#1632](https://github.com/influxdata/influxdb/pull/1632): Add support for `GROUP BY *` to return all series within a measurement
- [#1689](https://github.com/influxdata/influxdb/pull/1689): Change `SHOW TAG VALUES WITH KEY="foo"` to use the key name in the result. BREAKING API CHANGE
- [#1699](https://github.com/influxdata/influxdb/pull/1699): Add CPU and memory profiling options to daemon
- [#1672](https://github.com/influxdata/influxdb/pull/1672): Add index tracking to metastore. Makes downed node recovery actually work
- [#1591](https://github.com/influxdata/influxdb/pull/1591): Add `spread` aggregate function
- [#1576](https://github.com/influxdata/influxdb/pull/1576): Add `first` and `last` aggregate functions
- [#1573](https://github.com/influxdata/influxdb/pull/1573): Add `stddev` aggregate function
- [#1565](https://github.com/influxdata/influxdb/pull/1565): Add the admin interface back into the server and update for new API
- [#1562](https://github.com/influxdata/influxdb/pull/1562): Enforce retention policies
- [#1700](https://github.com/influxdata/influxdb/pull/1700): Change `Values` to `Fields` on writes.  BREAKING API CHANGE
- [#1706](https://github.com/influxdata/influxdb/pull/1706): Add support for `LIMIT` and `OFFSET`, which work on the number of series returned in a query. To limit the number of data points use a `WHERE time` clause

### Bugfixes

- [#1636](https://github.com/influxdata/influxdb/issues/1636): Don't store number of fields in raw data. THIS IS A BREAKING DATA CHANGE. YOU MUST START WITH A FRESH DATABASE
- [#1701](https://github.com/influxdata/influxdb/pull/1701), [#1667](https://github.com/influxdata/influxdb/pull/1667), [#1663](https://github.com/influxdata/influxdb/pull/1663), [#1615](https://github.com/influxdata/influxdb/pull/1615): Raft fixes
- [#1644](https://github.com/influxdata/influxdb/pull/1644): Add batching support for significantly improved write performance
- [#1704](https://github.com/influxdata/influxdb/pull/1704): Fix queries that pull back raw data (i.e. ones without aggregate functions)
- [#1718](https://github.com/influxdata/influxdb/pull/1718): Return an error on write if any of the points are don't have at least one field
- [#1806](https://github.com/influxdata/influxdb/pull/1806): Fix regex parsing.  Change regex syntax to use / delimiters.


## v0.9.0-rc1,2 [no public release]

### Features

- Support for tags added
- New queries for showing measurement names, tag keys, and tag values
- Renamed shard spaces to retention policies
- Deprecated matching against regex in favor of explicit writing and querying on retention policies
- Pure Go InfluxQL parser
- Switch to BoltDB as underlying datastore
- BoltDB backed metastore to store schema information
- Updated HTTP API to only have two endpoints `/query` and `/write`
- Added all administrative functions to the query language
- Change cluster architecture to have brokers and data nodes
- Switch to streaming Raft implementation
- In memory inverted index of the tag data
- Pure Go implementation!

## v0.8.6 [2014-11-15]

### Features

- [Issue #973](https://github.com/influxdata/influxdb/issues/973). Support
  joining using a regex or list of time series
- [Issue #1068](https://github.com/influxdata/influxdb/issues/1068). Print
  the processor chain when the query is started

### Bugfixes

- [Issue #584](https://github.com/influxdata/influxdb/issues/584). Don't
  panic if the process died while initializing
- [Issue #663](https://github.com/influxdata/influxdb/issues/663). Make
  sure all sub servies are closed when are stopping InfluxDB
- [Issue #671](https://github.com/influxdata/influxdb/issues/671). Fix
  the Makefile package target for Mac OSX
- [Issue #800](https://github.com/influxdata/influxdb/issues/800). Use
  su instead of sudo in the init script. This fixes the startup problem
  on RHEL 6.
- [Issue #925](https://github.com/influxdata/influxdb/issues/925). Don't
  generate invalid query strings for single point queries
- [Issue #943](https://github.com/influxdata/influxdb/issues/943). Don't
  take two snapshots at the same time
- [Issue #947](https://github.com/influxdata/influxdb/issues/947). Exit
  nicely if the daemon doesn't have permission to write to the log.
- [Issue #959](https://github.com/influxdata/influxdb/issues/959). Stop using
  closed connections in the protobuf client.
- [Issue #978](https://github.com/influxdata/influxdb/issues/978). Check
  for valgrind and mercurial in the configure script
- [Issue #996](https://github.com/influxdata/influxdb/issues/996). Fill should
  fill the time range even if no points exists in the given time range
- [Issue #1008](https://github.com/influxdata/influxdb/issues/1008). Return
  an appropriate exit status code depending on whether the process exits
  due to an error or exits gracefully.
- [Issue #1024](https://github.com/influxdata/influxdb/issues/1024). Hitting
  open files limit causes influxdb to create shards in loop.
- [Issue #1069](https://github.com/influxdata/influxdb/issues/1069). Fix
  deprecated interface endpoint in Admin UI.
- [Issue #1076](https://github.com/influxdata/influxdb/issues/1076). Fix
  the timestamps of data points written by the collectd plugin. (Thanks,
  @renchap for reporting this bug)
- [Issue #1078](https://github.com/influxdata/influxdb/issues/1078). Make sure
  we don't resurrect shard directories for shards that have already expired
- [Issue #1085](https://github.com/influxdata/influxdb/issues/1085). Set
  the connection string of the local raft node
- [Issue #1092](https://github.com/influxdata/influxdb/issues/1093). Set
  the connection string of the local node in the raft snapshot.
- [Issue #1100](https://github.com/influxdata/influxdb/issues/1100). Removing
  a non-existent shard space causes the cluster to panic.
- [Issue #1113](https://github.com/influxdata/influxdb/issues/1113). A nil
  engine.ProcessorChain causes a panic.

## v0.8.5 [2014-10-27]

### Features

- [Issue #1055](https://github.com/influxdata/influxdb/issues/1055). Allow
  graphite and collectd input plugins to have separate binding address

### Bugfixes

- [Issue #1058](https://github.com/influxdata/influxdb/issues/1058). Use
  the query language instead of the continuous query endpoints that
  were removed in 0.8.4
- [Issue #1022](https://github.com/influxdata/influxdb/issues/1022). Return
  an +Inf or NaN instead of panicing when we encounter a divide by zero
- [Issue #821](https://github.com/influxdata/influxdb/issues/821). Don't
  scan through points when we hit the limit
- [Issue #1051](https://github.com/influxdata/influxdb/issues/1051). Fix
  timestamps when the collectd is used and low resolution timestamps
  is set.

## v0.8.4 [2014-10-24]

### Bugfixes

- Remove the continuous query api endpoints since the query language
  has all the features needed to list and delete continuous queries.
- [Issue #778](https://github.com/influxdata/influxdb/issues/778). Selecting
  from a non-existent series should give a better error message indicating
  that the series doesn't exist
- [Issue #988](https://github.com/influxdata/influxdb/issues/988). Check
  the arguments of `top()` and `bottom()`
- [Issue #1021](https://github.com/influxdata/influxdb/issues/1021). Make
  redirecting to standard output and standard error optional instead of
  going to `/dev/null`. This can now be configured by setting `$STDOUT`
  in `/etc/default/influxdb`
- [Issue #985](https://github.com/influxdata/influxdb/issues/985). Make
  sure we drop a shard only when there's no one using it. Otherwise, the
  shard can be closed when another goroutine is writing to it which will
  cause random errors and possibly corruption of the database.

### Features

- [Issue #1047](https://github.com/influxdata/influxdb/issues/1047). Allow
  merge() to take a list of series (as opposed to a regex in #72)

## v0.8.4-rc.1 [2014-10-21]

### Bugfixes

- [Issue #1040](https://github.com/influxdata/influxdb/issues/1040). Revert
  to older raft snapshot if the latest one is corrupted
- [Issue #1004](https://github.com/influxdata/influxdb/issues/1004). Querying
  for data outside of existing shards returns an empty response instead of
  throwing a `Couldn't lookup columns` error
- [Issue #1020](https://github.com/influxdata/influxdb/issues/1020). Change
  init script exit codes to conform to the lsb standards. (Thanks, @spuder)
- [Issue #1011](https://github.com/influxdata/influxdb/issues/1011). Fix
  the tarball for homebrew so that rocksdb is included and the directory
  structure is clean
- [Issue #1007](https://github.com/influxdata/influxdb/issues/1007). Fix
  the content type when an error occurs and the client requests
  compression.
- [Issue #916](https://github.com/influxdata/influxdb/issues/916). Set
  the ulimit in the init script with a way to override the limit
- [Issue #742](https://github.com/influxdata/influxdb/issues/742). Fix
  rocksdb for Mac OSX
- [Issue #387](https://github.com/influxdata/influxdb/issues/387). Aggregations
  with group by time(1w), time(1m) and time(1y) (for week, month and
  year respectively) will cause the start time and end time of the bucket
  to fall on the logical boundaries of the week, month or year.
- [Issue #334](https://github.com/influxdata/influxdb/issues/334). Derivative
  for queries with group by time() and fill(), will take the difference
  between the first value in the bucket and the first value of the next
  bucket.
- [Issue #972](https://github.com/influxdata/influxdb/issues/972). Don't
  assign duplicate server ids

### Features

- [Issue #722](https://github.com/influxdata/influxdb/issues/722). Add
  an install target to the Makefile
- [Issue #1032](https://github.com/influxdata/influxdb/issues/1032). Include
  the admin ui static assets in the binary
- [Issue #1019](https://github.com/influxdata/influxdb/issues/1019). Upgrade
  to rocksdb 3.5.1
- [Issue #992](https://github.com/influxdata/influxdb/issues/992). Add
  an input plugin for collectd. (Thanks, @kimor79)
- [Issue #72](https://github.com/influxdata/influxdb/issues/72). Support merge
  for multiple series using regex syntax

## v0.8.3 [2014-09-24]

### Bugfixes

- [Issue #885](https://github.com/influxdata/influxdb/issues/885). Multiple
  queries separated by semicolons work as expected. Queries are process
  sequentially
- [Issue #652](https://github.com/influxdata/influxdb/issues/652). Return an
  error if an invalid column is used in the where clause
- [Issue #794](https://github.com/influxdata/influxdb/issues/794). Fix case
  insensitive regex matching
- [Issue #853](https://github.com/influxdata/influxdb/issues/853). Move
  cluster config from raft to API.
- [Issue #714](https://github.com/influxdata/influxdb/issues/714). Don't
  panic on invalid boolean operators.
- [Issue #843](https://github.com/influxdata/influxdb/issues/843). Prevent blank database names
- [Issue #780](https://github.com/influxdata/influxdb/issues/780). Fix
  fill() for all aggregators
- [Issue #923](https://github.com/influxdata/influxdb/issues/923). Enclose
  table names in double quotes in the result of GetQueryString()
- [Issue #923](https://github.com/influxdata/influxdb/issues/923). Enclose
  table names in double quotes in the result of GetQueryString()
- [Issue #967](https://github.com/influxdata/influxdb/issues/967). Return an
  error if the storage engine can't be created
- [Issue #954](https://github.com/influxdata/influxdb/issues/954). Don't automatically
  create shards which was causing too many shards to be created when used with
  grafana
- [Issue #939](https://github.com/influxdata/influxdb/issues/939). Aggregation should
  ignore null values and invalid values, e.g. strings with mean().
- [Issue #964](https://github.com/influxdata/influxdb/issues/964). Parse
  big int in queries properly.

## v0.8.2 [2014-09-05]

### Bugfixes

- [Issue #886](https://github.com/influxdata/influxdb/issues/886). Update shard space to not set defaults

- [Issue #867](https://github.com/influxdata/influxdb/issues/867). Add option to return shard space mappings in list series

### Bugfixes

- [Issue #652](https://github.com/influxdata/influxdb/issues/652). Return
  a meaningful error if an invalid column is used in where clause
  after joining multiple series

## v0.8.2 [2014-09-08]

### Features

- Added API endpoint to update shard space definitions

### Bugfixes

- [Issue #886](https://github.com/influxdata/influxdb/issues/886). Shard space regexes reset after restart of InfluxDB

## v0.8.1 [2014-09-03]

- [Issue #896](https://github.com/influxdata/influxdb/issues/896). Allow logging to syslog. Thanks @malthe

### Bugfixes

- [Issue #868](https://github.com/influxdata/influxdb/issues/868). Don't panic when upgrading a snapshot from 0.7.x
- [Issue #887](https://github.com/influxdata/influxdb/issues/887). The first continuous query shouldn't trigger backfill if it had backfill disabled
- [Issue #674](https://github.com/influxdata/influxdb/issues/674). Graceful exit when config file is invalid. (Thanks, @DavidBord)
- [Issue #857](https://github.com/influxdata/influxdb/issues/857). More informative list servers api. (Thanks, @oliveagle)

## v0.8.0 [2014-08-22]

### Features

- [Issue #850](https://github.com/influxdata/influxdb/issues/850). Makes the server listing more informative

### Bugfixes

- [Issue #779](https://github.com/influxdata/influxdb/issues/779). Deleting expired shards isn't thread safe.
- [Issue #860](https://github.com/influxdata/influxdb/issues/860). Load database config should validate shard spaces.
- [Issue #862](https://github.com/influxdata/influxdb/issues/862). Data migrator should have option to set delay time.

## v0.8.0-rc.5 [2014-08-15]

### Features

- [Issue #376](https://github.com/influxdata/influxdb/issues/376). List series should support regex filtering
- [Issue #745](https://github.com/influxdata/influxdb/issues/745). Add continuous queries to the database config
- [Issue #746](https://github.com/influxdata/influxdb/issues/746). Add data migration tool for 0.8.0

### Bugfixes

- [Issue #426](https://github.com/influxdata/influxdb/issues/426). Fill should fill the entire time range that is requested
- [Issue #740](https://github.com/influxdata/influxdb/issues/740). Don't emit non existent fields when joining series with different fields
- [Issue #744](https://github.com/influxdata/influxdb/issues/744). Admin site should have all assets locally
- [Issue #767](https://github.com/influxdata/influxdb/issues/768). Remove shards whenever they expire
- [Issue #781](https://github.com/influxdata/influxdb/issues/781). Don't emit non existent fields when joining series with different fields
- [Issue #791](https://github.com/influxdata/influxdb/issues/791). Move database config loader to be an API endpoint
- [Issue #809](https://github.com/influxdata/influxdb/issues/809). Migration path from 0.7 -> 0.8
- [Issue #811](https://github.com/influxdata/influxdb/issues/811). Gogoprotobuf removed `ErrWrongType`, which is depended on by Raft
- [Issue #820](https://github.com/influxdata/influxdb/issues/820). Query non-local shard with time range to avoid getting back points not in time range
- [Issue #827](https://github.com/influxdata/influxdb/issues/827). Don't leak file descriptors in the WAL
- [Issue #830](https://github.com/influxdata/influxdb/issues/830). List series should return series in lexicographic sorted order
- [Issue #831](https://github.com/influxdata/influxdb/issues/831). Move create shard space to be db specific

## v0.8.0-rc.4 [2014-07-29]

### Bugfixes

- [Issue #774](https://github.com/influxdata/influxdb/issues/774). Don't try to parse "inf" shard retention policy
- [Issue #769](https://github.com/influxdata/influxdb/issues/769). Use retention duration when determining expired shards. (Thanks, @shugo)
- [Issue #736](https://github.com/influxdata/influxdb/issues/736). Only db admins should be able to drop a series
- [Issue #713](https://github.com/influxdata/influxdb/issues/713). Null should be a valid fill value
- [Issue #644](https://github.com/influxdata/influxdb/issues/644). Graphite api should write data in batches to the coordinator
- [Issue #740](https://github.com/influxdata/influxdb/issues/740). Panic when distinct fields are selected from an inner join
- [Issue #781](https://github.com/influxdata/influxdb/issues/781). Panic when distinct fields are added after an inner join

## v0.8.0-rc.3 [2014-07-21]

### Bugfixes

- [Issue #752](https://github.com/influxdata/influxdb/issues/752). `./configure` should use goroot to find gofmt
- [Issue #758](https://github.com/influxdata/influxdb/issues/758). Clarify the reason behind graphite input plugin not starting. (Thanks, @otoolep)
- [Issue #759](https://github.com/influxdata/influxdb/issues/759). Don't revert the regex in the shard space. (Thanks, @shugo)
- [Issue #760](https://github.com/influxdata/influxdb/issues/760). Removing a server should remove it from the shard server ids. (Thanks, @shugo)
- [Issue #772](https://github.com/influxdata/influxdb/issues/772). Add sentinel values to all db. This caused the last key in the db to not be fetched properly.


## v0.8.0-rc.2 [2014-07-15]

- This release is to fix a build error in rc1 which caused rocksdb to not be available
- Bump up the `max-open-files` option to 1000 on all storage engines
- Lower the `write-buffer-size` to 1000

## v0.8.0-rc.1 [2014-07-15]

### Features

- [Issue #643](https://github.com/influxdata/influxdb/issues/643). Support pretty print json. (Thanks, @otoolep)
- [Issue #641](https://github.com/influxdata/influxdb/issues/641). Support multiple storage engines
- [Issue #665](https://github.com/influxdata/influxdb/issues/665). Make build tmp directory configurable in the make file. (Thanks, @dgnorton)
- [Issue #667](https://github.com/influxdata/influxdb/issues/667). Enable compression on all GET requests and when writing data
- [Issue #648](https://github.com/influxdata/influxdb/issues/648). Return permissions when listing db users. (Thanks, @nicolai86)
- [Issue #682](https://github.com/influxdata/influxdb/issues/682). Allow continuous queries to run without backfill (Thanks, @dhammika)
- [Issue #689](https://github.com/influxdata/influxdb/issues/689). **REQUIRES DATA MIGRATION** Move metadata into raft
- [Issue #255](https://github.com/influxdata/influxdb/issues/255). Support millisecond precision using `ms` suffix
- [Issue #95](https://github.com/influxdata/influxdb/issues/95). Drop database should not be synchronous
- [Issue #571](https://github.com/influxdata/influxdb/issues/571). Add support for arbitrary number of shard spaces and retention policies
- Default storage engine changed to RocksDB

### Bugfixes

- [Issue #651](https://github.com/influxdata/influxdb/issues/651). Change permissions of symlink which fix some installation issues. (Thanks, @Dieterbe)
- [Issue #670](https://github.com/influxdata/influxdb/issues/670). Don't warn on missing influxdb user on fresh installs
- [Issue #676](https://github.com/influxdata/influxdb/issues/676). Allow storing high precision integer values without losing any information
- [Issue #695](https://github.com/influxdata/influxdb/issues/695). Prevent having duplicate field names in the write payload. (Thanks, @seunglee150)
- [Issue #731](https://github.com/influxdata/influxdb/issues/731). Don't enable the udp plugin if the `enabled` option is set to false
- [Issue #733](https://github.com/influxdata/influxdb/issues/733). Print an `INFO` message when the input plugin is disabled
- [Issue #707](https://github.com/influxdata/influxdb/issues/707). Graphite input plugin should work payload delimited by any whitespace character
- [Issue #734](https://github.com/influxdata/influxdb/issues/734). Don't buffer non replicated writes
- [Issue #465](https://github.com/influxdata/influxdb/issues/465). Recreating a currently deleting db or series doesn't bring back the old data anymore
- [Issue #358](https://github.com/influxdata/influxdb/issues/358). **BREAKING** List series should return as a single series
- [Issue #499](https://github.com/influxdata/influxdb/issues/499). **BREAKING** Querying non-existent database or series will return an error
- [Issue #570](https://github.com/influxdata/influxdb/issues/570). InfluxDB crashes during delete/drop of database
- [Issue #592](https://github.com/influxdata/influxdb/issues/592). Drop series is inefficient

## v0.7.3 [2014-06-13]

### Bugfixes

- [Issue #637](https://github.com/influxdata/influxdb/issues/637). Truncate log files if the last request wasn't written properly
- [Issue #646](https://github.com/influxdata/influxdb/issues/646). CRITICAL: Duplicate shard ids for new shards if old shards are deleted.

## v0.7.2 [2014-05-30]

### Features

- [Issue #521](https://github.com/influxdata/influxdb/issues/521). MODE works on all datatypes (Thanks, @richthegeek)

### Bugfixes

- [Issue #418](https://github.com/influxdata/influxdb/pull/418). Requests or responses larger than MAX_REQUEST_SIZE break things.
- [Issue #606](https://github.com/influxdata/influxdb/issues/606). InfluxDB will fail to start with invalid permission if log.txt didn't exist
- [Issue #602](https://github.com/influxdata/influxdb/issues/602). Merge will fail to work across shards

### Features

## v0.7.1 [2014-05-29]

### Bugfixes

- [Issue #579](https://github.com/influxdata/influxdb/issues/579). Reject writes to nonexistent databases
- [Issue #597](https://github.com/influxdata/influxdb/issues/597). Force compaction after deleting data

### Features

- [Issue #476](https://github.com/influxdata/influxdb/issues/476). Support ARM architecture
- [Issue #578](https://github.com/influxdata/influxdb/issues/578). Support aliasing for expressions in parenthesis
- [Issue #544](https://github.com/influxdata/influxdb/pull/544). Support forcing node removal from a cluster
- [Issue #591](https://github.com/influxdata/influxdb/pull/591). Support multiple udp input plugins (Thanks, @tpitale)
- [Issue #600](https://github.com/influxdata/influxdb/pull/600). Report version, os, arch, and raftName once per day.

## v0.7.0 [2014-05-23]

### Bugfixes

- [Issue #557](https://github.com/influxdata/influxdb/issues/557). Group by time(1y) doesn't work while time(365d) works
- [Issue #547](https://github.com/influxdata/influxdb/issues/547). Add difference function (Thanks, @mboelstra)
- [Issue #550](https://github.com/influxdata/influxdb/issues/550). Fix tests on 32-bit ARM
- [Issue #524](https://github.com/influxdata/influxdb/issues/524). Arithmetic operators and where conditions don't play nice together
- [Issue #561](https://github.com/influxdata/influxdb/issues/561). Fix missing query in parsing errors
- [Issue #563](https://github.com/influxdata/influxdb/issues/563). Add sample config for graphite over udp
- [Issue #537](https://github.com/influxdata/influxdb/issues/537). Incorrect query syntax causes internal error
- [Issue #565](https://github.com/influxdata/influxdb/issues/565). Empty series names shouldn't cause a panic
- [Issue #575](https://github.com/influxdata/influxdb/issues/575). Single point select doesn't interpret timestamps correctly
- [Issue #576](https://github.com/influxdata/influxdb/issues/576). We shouldn't set timestamps and sequence numbers when listing cq
- [Issue #560](https://github.com/influxdata/influxdb/issues/560). Use /dev/urandom instead of /dev/random
- [Issue #502](https://github.com/influxdata/influxdb/issues/502). Fix a
  race condition in assigning id to db+series+field (Thanks @ohurvitz
  for reporting this bug and providing a script to repro)

### Features

- [Issue #567](https://github.com/influxdata/influxdb/issues/567). Allow selecting from multiple series names by separating them with commas (Thanks, @peekeri)

### Deprecated

- [Issue #460](https://github.com/influxdata/influxdb/issues/460). Don't start automatically after installing
- [Issue #529](https://github.com/influxdata/influxdb/issues/529). Don't run influxdb as root
- [Issue #443](https://github.com/influxdata/influxdb/issues/443). Use `name` instead of `username` when returning cluster admins

## v0.6.5 [2014-05-19]

### Features

- [Issue #551](https://github.com/influxdata/influxdb/issues/551). Add TOP and BOTTOM aggregate functions (Thanks, @chobie)

### Bugfixes

- [Issue #555](https://github.com/influxdata/influxdb/issues/555). Fix a regression introduced in the raft snapshot format

## v0.6.4 [2014-05-16]

### Features

- Make the write batch size configurable (also applies to deletes)
- Optimize writing to multiple series
- [Issue #546](https://github.com/influxdata/influxdb/issues/546). Add UDP support for Graphite API (Thanks, @peekeri)

### Bugfixes

- Fix a bug in shard logic that caused short term shards to be clobbered with long term shards
- [Issue #489](https://github.com/influxdata/influxdb/issues/489). Remove replication factor from CreateDatabase command

## v0.6.3 [2014-05-13]

### Features

- [Issue #505](https://github.com/influxdata/influxdb/issues/505). Return a version header with http the response (Thanks, @majst01)
- [Issue #520](https://github.com/influxdata/influxdb/issues/520). Print the version to the log file

### Bugfixes

- [Issue #516](https://github.com/influxdata/influxdb/issues/516). Close WAL log/index files when they aren't being used
- [Issue #532](https://github.com/influxdata/influxdb/issues/532). Don't log graphite connection EOF as an error
- [Issue #535](https://github.com/influxdata/influxdb/issues/535). WAL Replay hangs if response isn't received
- [Issue #538](https://github.com/influxdata/influxdb/issues/538). Don't panic if the same series existed twice in the request with different columns
- [Issue #536](https://github.com/influxdata/influxdb/issues/536). Joining the cluster after shards are creating shouldn't cause new nodes to panic
- [Issue #539](https://github.com/influxdata/influxdb/issues/539). count(distinct()) with fill shouldn't panic on empty groups
- [Issue #534](https://github.com/influxdata/influxdb/issues/534). Create a new series when interpolating

## v0.6.2 [2014-05-09]

### Bugfixes

- [Issue #511](https://github.com/influxdata/influxdb/issues/511). Don't automatically create the database when a db user is created
- [Issue #512](https://github.com/influxdata/influxdb/issues/512). Group by should respect null values
- [Issue #518](https://github.com/influxdata/influxdb/issues/518). Filter Infinities and NaNs from the returned json
- [Issue #522](https://github.com/influxdata/influxdb/issues/522). Committing requests while replaying caused the WAL to skip some log files
- [Issue #369](https://github.com/influxdata/influxdb/issues/369). Fix some edge cases with WAL recovery

## v0.6.1 [2014-05-06]

### Bugfixes

- [Issue #500](https://github.com/influxdata/influxdb/issues/500). Support `y` suffix in time durations
- [Issue #501](https://github.com/influxdata/influxdb/issues/501). Writes with invalid payload should be rejected
- [Issue #507](https://github.com/influxdata/influxdb/issues/507). New cluster admin passwords don't propagate properly to other nodes in a cluster
- [Issue #508](https://github.com/influxdata/influxdb/issues/508). Don't replay WAL entries for servers with no shards
- [Issue #464](https://github.com/influxdata/influxdb/issues/464). Admin UI shouldn't draw graphs for string columns
- [Issue #480](https://github.com/influxdata/influxdb/issues/480). Large values on the y-axis get cut off

## v0.6.0 [2014-05-02]

### Feature

- [Issue #477](https://github.com/influxdata/influxdb/issues/477). Add a udp json interface (Thanks, Julien Ammous)
- [Issue #491](https://github.com/influxdata/influxdb/issues/491). Make initial root password settable through env variable (Thanks, Edward Muller)

### Bugfixes

- [Issue #469](https://github.com/influxdata/influxdb/issues/469). Drop continuous queries when a database is dropped
- [Issue #431](https://github.com/influxdata/influxdb/issues/431). Don't log to standard output if a log file is specified in the config file
- [Issue #483](https://github.com/influxdata/influxdb/issues/483). Return 409 if a database already exist (Thanks, Edward Muller)
- [Issue #486](https://github.com/influxdata/influxdb/issues/486). Columns used in the target of continuous query shouldn't be inserted in the time series
- [Issue #490](https://github.com/influxdata/influxdb/issues/490). Database user password's cannot be changed (Thanks, Edward Muller)
- [Issue #495](https://github.com/influxdata/influxdb/issues/495). Enforce write permissions properly

## v0.5.12 [2014-04-29]

### Bugfixes

- [Issue #419](https://github.com/influxdata/influxdb/issues/419),[Issue #478](https://github.com/influxdata/influxdb/issues/478). Allow hostname, raft and protobuf ports to be changed, without requiring manual intervention from the user

## v0.5.11 [2014-04-25]

### Features

- [Issue #471](https://github.com/influxdata/influxdb/issues/471). Read and write permissions should be settable through the http api

### Bugfixes

- [Issue #323](https://github.com/influxdata/influxdb/issues/323). Continuous queries should guard against data loops
- [Issue #473](https://github.com/influxdata/influxdb/issues/473). Engine memory optimization

## v0.5.10 [2014-04-22]

### Features

- [Issue #463](https://github.com/influxdata/influxdb/issues/463). Allow series names to use any character (escape by wrapping in double quotes)
- [Issue #447](https://github.com/influxdata/influxdb/issues/447). Allow @ in usernames
- [Issue #466](https://github.com/influxdata/influxdb/issues/466). Allow column names to use any character (escape by wrapping in double quotes)

### Bugfixes

- [Issue #458](https://github.com/influxdata/influxdb/issues/458). Continuous queries with group by time() and a column should insert sequence numbers of 1
- [Issue #457](https://github.com/influxdata/influxdb/issues/457). Deleting series that start with capital letters should work

## v0.5.9 [2014-04-18]

### Bugfixes

- [Issue #446](https://github.com/influxdata/influxdb/issues/446). Check for (de)serialization errors
- [Issue #456](https://github.com/influxdata/influxdb/issues/456). Continuous queries failed if one of the group by columns had null value
- [Issue #455](https://github.com/influxdata/influxdb/issues/455). Comparison operators should ignore null values

## v0.5.8 [2014-04-17]

- Renamed config.toml.sample to config.sample.toml

### Bugfixes

- [Issue #244](https://github.com/influxdata/influxdb/issues/244). Reconstruct the query from the ast
- [Issue #449](https://github.com/influxdata/influxdb/issues/449). Heartbeat timeouts can cause reading from connection to lock up
- [Issue #451](https://github.com/influxdata/influxdb/issues/451). Reduce the aggregation state that is kept in memory so that
  aggregation queries over large periods of time don't take insance amount of memory

## v0.5.7 [2014-04-15]

### Features

- Queries are now logged as INFO in the log file before they run

### Bugfixes

- [Issue #328](https://github.com/influxdata/influxdb/issues/328). Join queries with math expressions don't work
- [Issue #440](https://github.com/influxdata/influxdb/issues/440). Heartbeat timeouts in logs
- [Issue #442](https://github.com/influxdata/influxdb/issues/442). shouldQuerySequentially didn't work as expected
  causing count(*) queries on large time series to use
  lots of memory
- [Issue #437](https://github.com/influxdata/influxdb/issues/437). Queries with negative constants don't parse properly
- [Issue #432](https://github.com/influxdata/influxdb/issues/432). Deleted data using a delete query is resurrected after a server restart
- [Issue #439](https://github.com/influxdata/influxdb/issues/439). Report the right location of the error in the query
- Fix some bugs with the WAL recovery on startup

## v0.5.6 [2014-04-08]

### Features

- [Issue #310](https://github.com/influxdata/influxdb/issues/310). Request should support multiple timeseries
- [Issue #416](https://github.com/influxdata/influxdb/issues/416). Improve the time it takes to drop database

### Bugfixes

- [Issue #413](https://github.com/influxdata/influxdb/issues/413). Don't assume that group by interval is greater than a second
- [Issue #415](https://github.com/influxdata/influxdb/issues/415). Include the database when sending an auth error back to the user
- [Issue #421](https://github.com/influxdata/influxdb/issues/421). Make read timeout a config option
- [Issue #392](https://github.com/influxdata/influxdb/issues/392). Different columns in different shards returns invalid results when a query spans those shards

### Bugfixes

## v0.5.5 [2014-04-04]

- Upgrade leveldb 1.10 -> 1.15

  This should be a backward compatible change, but is here for documentation only

### Feature

- Add a command line option to repair corrupted leveldb databases on startup
- [Issue #401](https://github.com/influxdata/influxdb/issues/401). No limit on the number of columns in the group by clause

### Bugfixes

- [Issue #398](https://github.com/influxdata/influxdb/issues/398). Support now() and NOW() in the query lang
- [Issue #403](https://github.com/influxdata/influxdb/issues/403). Filtering should work with join queries
- [Issue #404](https://github.com/influxdata/influxdb/issues/404). Filtering with invalid condition shouldn't crash the server
- [Issue #405](https://github.com/influxdata/influxdb/issues/405). Percentile shouldn't crash for small number of values
- [Issue #408](https://github.com/influxdata/influxdb/issues/408). Make InfluxDB recover from internal bugs and panics
- [Issue #390](https://github.com/influxdata/influxdb/issues/390). Multiple response.WriteHeader when querying as admin
- [Issue #407](https://github.com/influxdata/influxdb/issues/407). Start processing continuous queries only after the WAL is initialized
- Close leveldb databases properly if we couldn't create a new Shard. See leveldb\_shard\_datastore\_test:131

## v0.5.4 [2014-04-02]

### Bugfixes

- [Issue #386](https://github.com/influxdata/influxdb/issues/386). Drop series should work with series containing dots
- [Issue #389](https://github.com/influxdata/influxdb/issues/389). Filtering shouldn't stop prematurely
- [Issue #341](https://github.com/influxdata/influxdb/issues/341). Make the number of shards that are queried in parallel configurable
- [Issue #394](https://github.com/influxdata/influxdb/issues/394). Support count(distinct) and count(DISTINCT)
- [Issue #362](https://github.com/influxdata/influxdb/issues/362). Limit should be enforced after aggregation

## v0.5.3 [2014-03-31]

### Bugfixes

- [Issue #378](https://github.com/influxdata/influxdb/issues/378). Indexing should return if there are no requests added since the last index
- [Issue #370](https://github.com/influxdata/influxdb/issues/370). Filtering and limit should be enforced on the shards
- [Issue #379](https://github.com/influxdata/influxdb/issues/379). Boolean columns should be usable in where clauses
- [Issue #381](https://github.com/influxdata/influxdb/issues/381). Should be able to do deletes as a cluster admin

## v0.5.2 [2014-03-28]

### Bugfixes

- [Issue #342](https://github.com/influxdata/influxdb/issues/342). Data resurrected after a server restart
- [Issue #367](https://github.com/influxdata/influxdb/issues/367). Influxdb won't start if the api port is commented out
- [Issue #355](https://github.com/influxdata/influxdb/issues/355). Return an error on wrong time strings
- [Issue #331](https://github.com/influxdata/influxdb/issues/331). Allow negative time values in the where clause
- [Issue #371](https://github.com/influxdata/influxdb/issues/371). Seris index isn't deleted when the series is dropped
- [Issue #360](https://github.com/influxdata/influxdb/issues/360). Store and recover continuous queries

## v0.5.1 [2014-03-24]

### Bugfixes

- Revert the version of goraft due to a bug found in the latest version

## v0.5.0 [2014-03-24]

### Features

- [Issue #293](https://github.com/influxdata/influxdb/pull/293). Implement a Graphite listener

### Bugfixes

- [Issue #340](https://github.com/influxdata/influxdb/issues/340). Writing many requests while replaying seems to cause commits out of order

## v0.5.0-rc.6 [2014-03-20]

### Bugfixes

- Increase raft election timeout to avoid unecessary relections
- Sort points before writing them to avoid an explosion in the request
  number when the points are written randomly
- [Issue #335](https://github.com/influxdata/influxdb/issues/335). Fixes regexp for interpolating more than one column value in continuous queries
- [Issue #318](https://github.com/influxdata/influxdb/pull/318). Support EXPLAIN queries
- [Issue #333](https://github.com/influxdata/influxdb/pull/333). Fail
  when the password is too short or too long instead of passing it to
  the crypto library

## v0.5.0-rc.5 [2014-03-11]

### Bugfixes

- [Issue #312](https://github.com/influxdata/influxdb/issues/312). WAL should wait for server id to be set before recovering
- [Issue #301](https://github.com/influxdata/influxdb/issues/301). Use ref counting to guard against race conditions in the shard cache
- [Issue #319](https://github.com/influxdata/influxdb/issues/319). Propagate engine creation error correctly to the user
- [Issue #316](https://github.com/influxdata/influxdb/issues/316). Make
  sure we don't starve goroutines if we get an access denied error
  from one of the shards
- [Issue #306](https://github.com/influxdata/influxdb/issues/306). Deleting/Dropping database takes a lot of memory
- [Issue #302](https://github.com/influxdata/influxdb/issues/302). Should be able to set negative timestamps on points
- [Issue #327](https://github.com/influxdata/influxdb/issues/327). Make delete queries not use WAL. This addresses #315, #317 and #314
- [Issue #321](https://github.com/influxdata/influxdb/issues/321). Make sure we split points on shards properly

## v0.5.0-rc.4 [2014-03-07]

### Bugfixes

- [Issue #298](https://github.com/influxdata/influxdb/issues/298). Fix limit when querying multiple shards
- [Issue #305](https://github.com/influxdata/influxdb/issues/305). Shard ids not unique after restart
- [Issue #309](https://github.com/influxdata/influxdb/issues/309). Don't relog the requests on the remote server
- Fix few bugs in the WAL and refactor the way it works (this requires purging the WAL from previous rc)

## v0.5.0-rc.3 [2014-03-03]

### Bugfixes
- [Issue #69](https://github.com/influxdata/influxdb/issues/69). Support column aliases
- [Issue #287](https://github.com/influxdata/influxdb/issues/287). Make the lru cache size configurable
- [Issue #38](https://github.com/influxdata/influxdb/issues/38). Fix a memory leak discussed in this story
- [Issue #286](https://github.com/influxdata/influxdb/issues/286). Make the number of open shards configurable
- Make LevelDB use the max open files configuration option.

## v0.5.0-rc.2 [2014-02-27]

### Bugfixes

- [Issue #274](https://github.com/influxdata/influxdb/issues/274). Crash after restart
- [Issue #277](https://github.com/influxdata/influxdb/issues/277). Ensure duplicate shards won't be created
- [Issue #279](https://github.com/influxdata/influxdb/issues/279). Limits not working on regex queries
- [Issue #281](https://github.com/influxdata/influxdb/issues/281). `./influxdb -v` should print the sha when building from source
- [Issue #283](https://github.com/influxdata/influxdb/issues/283). Dropping shard and restart in cluster causes panic.
- [Issue #288](https://github.com/influxdata/influxdb/issues/288). Sequence numbers should be unique per server id

## v0.5.0-rc.1 [2014-02-25]

### Bugfixes

- Ensure large deletes don't take too much memory
- [Issue #240](https://github.com/influxdata/influxdb/pull/240). Unable to query against columns with `.` in the name.
- [Issue #250](https://github.com/influxdata/influxdb/pull/250). different result between normal and continuous query with "group by" clause
- [Issue #216](https://github.com/influxdata/influxdb/pull/216). Results with no points should exclude columns and points

### Features

- [Issue #243](https://github.com/influxdata/influxdb/issues/243). Should have endpoint to GET a user's attributes.
- [Issue #269](https://github.com/influxdata/influxdb/pull/269), [Issue #65](https://github.com/influxdata/influxdb/issues/65) New clustering architecture (see docs), with the side effect that queries can be distributed between multiple shards
- [Issue #164](https://github.com/influxdata/influxdb/pull/269),[Issue #103](https://github.com/influxdata/influxdb/pull/269),[Issue #166](https://github.com/influxdata/influxdb/pull/269),[Issue #165](https://github.com/influxdata/influxdb/pull/269),[Issue #132](https://github.com/influxdata/influxdb/pull/269) Make request log a log file instead of leveldb with recovery on startup

### Deprecated

- [Issue #189](https://github.com/influxdata/influxdb/issues/189). `/cluster_admins` and `/db/:db/users` return usernames in a `name` key instead of `username` key.
- [Issue #216](https://github.com/influxdata/influxdb/pull/216). Results with no points should exclude columns and points

## v0.4.4 [2014-02-05]

### Features

- Make the leveldb max open files configurable in the toml file

## v0.4.3 [2014-01-31]

### Bugfixes

- [Issue #225](https://github.com/influxdata/influxdb/issues/225). Remove a hard limit on the points returned by the datastore
- [Issue #223](https://github.com/influxdata/influxdb/issues/223). Null values caused count(distinct()) to panic
- [Issue #224](https://github.com/influxdata/influxdb/issues/224). Null values broke replication due to protobuf limitation

## v0.4.1 [2014-01-30]

### Features

- [Issue #193](https://github.com/influxdata/influxdb/issues/193). Allow logging to stdout. Thanks @schmurfy
- [Issue #190](https://github.com/influxdata/influxdb/pull/190). Add support for SSL.
- [Issue #194](https://github.com/influxdata/influxdb/pull/194). Should be able to disable Admin interface.

### Bugfixes

- [Issue #33](https://github.com/influxdata/influxdb/issues/33). Don't call WriteHeader more than once per request
- [Issue #195](https://github.com/influxdata/influxdb/issues/195). Allow the bind address to be configurable, Thanks @schmurfy.
- [Issue #199](https://github.com/influxdata/influxdb/issues/199). Make the test timeout configurable
- [Issue #200](https://github.com/influxdata/influxdb/issues/200). Selecting `time` or `sequence_number` silently fail
- [Issue #215](https://github.com/influxdata/influxdb/pull/215). Server fails to start up after Raft log compaction and restart.

## v0.4.0 [2014-01-17]

## Features

- [Issue #86](https://github.com/influxdata/influxdb/issues/86). Support arithmetic expressions in select clause
- [Issue #92](https://github.com/influxdata/influxdb/issues/92). Change '==' to '=' and '!=' to '<>'
- [Issue #88](https://github.com/influxdata/influxdb/issues/88). Support datetime strings
- [Issue #64](https://github.com/influxdata/influxdb/issues/64). Shard writes and queries across cluster with replay for briefly downed nodes (< 24 hrs)
- [Issue #78](https://github.com/influxdata/influxdb/issues/78). Sequence numbers persist across restarts so they're not reused
- [Issue #102](https://github.com/influxdata/influxdb/issues/102). Support expressions in where condition
- [Issue #101](https://github.com/influxdata/influxdb/issues/101). Support expressions in aggregates
- [Issue #62](https://github.com/influxdata/influxdb/issues/62). Support updating and deleting column values
- [Issue #96](https://github.com/influxdata/influxdb/issues/96). Replicate deletes in a cluster
- [Issue #94](https://github.com/influxdata/influxdb/issues/94). delete queries
- [Issue #116](https://github.com/influxdata/influxdb/issues/116). Use proper logging
- [Issue #40](https://github.com/influxdata/influxdb/issues/40). Use TOML instead of JSON in the config file
- [Issue #99](https://github.com/influxdata/influxdb/issues/99). Support list series in the query language
- [Issue #149](https://github.com/influxdata/influxdb/issues/149). Cluster admins should be able to perform reads and writes.
- [Issue #108](https://github.com/influxdata/influxdb/issues/108). Querying one point using `time =`
- [Issue #114](https://github.com/influxdata/influxdb/issues/114). Servers should periodically check that they're consistent.
- [Issue #93](https://github.com/influxdata/influxdb/issues/93). Should be able to drop a time series
- [Issue #177](https://github.com/influxdata/influxdb/issues/177). Support drop series in the query language.
- [Issue #184](https://github.com/influxdata/influxdb/issues/184). Implement Raft log compaction.
- [Issue #153](https://github.com/influxdata/influxdb/issues/153). Implement continuous queries

### Bugfixes

- [Issue #90](https://github.com/influxdata/influxdb/issues/90). Group by multiple columns panic
- [Issue #89](https://github.com/influxdata/influxdb/issues/89). 'Group by' combined with 'where' not working
- [Issue #106](https://github.com/influxdata/influxdb/issues/106). Don't panic if we only see one point and can't calculate derivative
- [Issue #105](https://github.com/influxdata/influxdb/issues/105). Panic when using a where clause that reference columns with null values
- [Issue #61](https://github.com/influxdata/influxdb/issues/61). Remove default limits from queries
- [Issue #118](https://github.com/influxdata/influxdb/issues/118). Make column names starting with '_' legal
- [Issue #121](https://github.com/influxdata/influxdb/issues/121). Don't fall back to the cluster admin auth if the db user auth fails
- [Issue #127](https://github.com/influxdata/influxdb/issues/127). Return error on delete queries with where condition that don't have time
- [Issue #117](https://github.com/influxdata/influxdb/issues/117). Fill empty groups with default values
- [Issue #150](https://github.com/influxdata/influxdb/pull/150). Fix parser for when multiple divisions look like a regex.
- [Issue #158](https://github.com/influxdata/influxdb/issues/158). Logged deletes should be stored with the time range if missing.
- [Issue #136](https://github.com/influxdata/influxdb/issues/136). Make sure writes are replicated in order to avoid triggering replays
- [Issue #145](https://github.com/influxdata/influxdb/issues/145). Server fails to join cluster if all starting at same time.
- [Issue #176](https://github.com/influxdata/influxdb/issues/176). Drop database should take effect on all nodes
- [Issue #180](https://github.com/influxdata/influxdb/issues/180). Column names not returned when running multi-node cluster and writing more than one point.
- [Issue #182](https://github.com/influxdata/influxdb/issues/182). Queries with invalid limit clause crash the server

### Deprecated

- deprecate '==' and '!=' in favor of '=' and '<>', respectively
- deprecate `/dbs` (for listing databases) in favor of a more consistent `/db` endpoint
- deprecate `username` field for a more consistent `name` field in `/db/:db/users` and `/cluster_admins`
- deprecate endpoints `/db/:db/admins/:user` in favor of using `/db/:db/users/:user` which should
  be used to update user flags, password, etc.
- Querying for column names that don't exist no longer throws an error.

## v0.3.2

## Features

- [Issue #82](https://github.com/influxdata/influxdb/issues/82). Add endpoint for listing available admin interfaces.
- [Issue #80](https://github.com/influxdata/influxdb/issues/80). Support durations when specifying start and end time
- [Issue #81](https://github.com/influxdata/influxdb/issues/81). Add support for IN

## Bugfixes

- [Issue #75](https://github.com/influxdata/influxdb/issues/75). Don't allow time series names that start with underscore
- [Issue #85](https://github.com/influxdata/influxdb/issues/85). Non-existing columns exist after they have been queried before

## v0.3.0

## Features

- [Issue #51](https://github.com/influxdata/influxdb/issues/51). Implement first and last aggregates
- [Issue #35](https://github.com/influxdata/influxdb/issues/35). Support table aliases in Join Queries
- [Issue #71](https://github.com/influxdata/influxdb/issues/71). Add WillReturnSingleSeries to the Query
- [Issue #61](https://github.com/influxdata/influxdb/issues/61). Limit should default to 10k
- [Issue #59](https://github.com/influxdata/influxdb/issues/59). Add histogram aggregate function

## Bugfixes

- Fix join and merges when the query is a descending order query
- [Issue #57](https://github.com/influxdata/influxdb/issues/57). Don't panic when type of time != float
- [Issue #63](https://github.com/influxdata/influxdb/issues/63). Aggregate queries should not have a sequence_number column

## v0.2.0

### Features

- [Issue #37](https://github.com/influxdata/influxdb/issues/37). Support the negation of the regex matcher !~
- [Issue #47](https://github.com/influxdata/influxdb/issues/47). Spill out query and database detail at the time of bug report

### Bugfixes

- [Issue #36](https://github.com/influxdata/influxdb/issues/36). The regex operator should be =~ not ~=
- [Issue #39](https://github.com/influxdata/influxdb/issues/39). Return proper content types from the http api
- [Issue #42](https://github.com/influxdata/influxdb/issues/42). Make the api consistent with the docs
- [Issue #41](https://github.com/influxdata/influxdb/issues/41). Table/Points not deleted when database is dropped
- [Issue #45](https://github.com/influxdata/influxdb/issues/45). Aggregation shouldn't mess up the order of the points
- [Issue #44](https://github.com/influxdata/influxdb/issues/44). Fix crashes on RHEL 5.9
- [Issue #34](https://github.com/influxdata/influxdb/issues/34). Ascending order always return null for columns that have a null value
- [Issue #55](https://github.com/influxdata/influxdb/issues/55). Limit should limit the points that match the Where clause
- [Issue #53](https://github.com/influxdata/influxdb/issues/53). Writing null values via HTTP API fails

### Deprecated

- Preparing to deprecate `/dbs` (for listing databases) in favor of a more consistent `/db` endpoint
- Preparing to deprecate `username` field for a more consistent `name` field in the `/db/:db/users`
- Preparing to deprecate endpoints `/db/:db/admins/:user` in favor of using `/db/:db/users/:user` which should
  be used to update user flags, password, etc.

## v0.1.0

### Features

- [Issue #29](https://github.com/influxdata/influxdb/issues/29). Semicolon is now optional in queries
- [Issue #31](https://github.com/influxdata/influxdb/issues/31). Support Basic Auth as well as query params for authentication.

### Bugfixes

- Don't allow creating users with empty username
- [Issue #22](https://github.com/influxdata/influxdb/issues/22). Don't set goroot if it was set
- [Issue #25](https://github.com/influxdata/influxdb/issues/25). Fix queries that use the median aggregator
- [Issue #26](https://github.com/influxdata/influxdb/issues/26). Default log and db directories should be in /opt/influxdb/shared/data
- [Issue #27](https://github.com/influxdata/influxdb/issues/27). Group by should not blow up if the one of the columns in group by has null values
- [Issue #30](https://github.com/influxdata/influxdb/issues/30). Column indexes/names getting off somehow
- [Issue #32](https://github.com/influxdata/influxdb/issues/32). Fix many typos in the codebase. Thanks @pborreli

## v0.0.9

#### Features

- Add stddev(...) support
- Better docs, thanks @auxesis and @d-snp.

#### Bugfixes

- Set PYTHONPATH and CC appropriately on mac os x.
- [Issue #18](https://github.com/influxdata/influxdb/issues/18). Fix 386 debian and redhat packages
- [Issue #23](https://github.com/influxdata/influxdb/issues/23). Fix the init scripts on redhat

## v0.0.8

#### Features

- Add a way to reset the root password from the command line.
- Add distinct(..) and derivative(...) support
- Print test coverage if running go1.2

#### Bugfixes

- Fix the default admin site path in the .deb and .rpm packages.
- Fix the configuration filename in the .tar.gz package.

## v0.0.7

#### Features

- include the admin site in the repo to make it easier for newcomers.

## v0.0.6

#### Features

- Add count(distinct(..)) support

#### Bugfixes

- Reuse levigo read/write options.

## v0.0.5

#### Features

- Cache passwords in memory to speed up password verification
- Add MERGE and INNER JOIN support

#### Bugfixes

- All columns should be returned if `select *` was used
- Read/Write benchmarks

## v0.0.2

#### Features

- Add an admin UI
- Deb and RPM packages

#### Bugfixes

- Fix some nil pointer dereferences
- Cleanup the aggregators implementation

## v0.0.1 [2013-10-22]

  * Initial Release<|MERGE_RESOLUTION|>--- conflicted
+++ resolved
@@ -1,4 +1,3 @@
-<<<<<<< HEAD
 ## v1.2.0 [unreleased]
 
 ### Release Notes
@@ -15,17 +14,9 @@
 - [#7356](https://github.com/influxdata/influxdb/issues/7356): Use X-Forwarded-For IP address in HTTP logger if present.
 - [#7601](https://github.com/influxdata/influxdb/issues/7601): Prune data in meta store for deleted shards.
 - [#7669](https://github.com/influxdata/influxdb/issues/7669): Uncomment section headers from the default configuration file.
-=======
-## v1.1.1 [2016-12-06]
-
-### Features
-
->>>>>>> e47cf1f2
-- [#7684](https://github.com/influxdata/influxdb/issues/7684): Update Go version to 1.7.4.
-
-### Bugfixes
-
-<<<<<<< HEAD
+
+### Bugfixes
+
 - [#7621](https://github.com/influxdata/influxdb/issues/7621): Expand string and boolean fields when using a wildcard with `sample()`.
 - [#7616](https://github.com/influxdata/influxdb/pull/7616): Fix chuid argument order in init script @ccasey
 - [#7656](https://github.com/influxdata/influxdb/issues/7656): Fix cross-platform backup/restore
@@ -33,16 +24,17 @@
 - [#7659](https://github.com/influxdata/influxdb/issues/7659): Fix CLI import bug when using self-signed SSL certificates.
 - [#7698](https://github.com/influxdata/influxdb/pull/7698): CLI was caching db/rp for insert into statements.
 - [#6527](https://github.com/influxdata/influxdb/issues/6527): 0.12.2 Influx CLI client PRECISION returns "Unknown precision....
-
 - [#7396](https://github.com/influxdata/influxdb/issues/7396): CLI should use spaces for alignment, not tabs.
-
-## v1.1.1 [unreleased]
-
-### Bugfixes
-
-- [#7625](https://github.com/influxdata/influxdb/issues/7625): Fix incorrect tag value in error message.
 - [#7634](https://github.com/influxdata/influxdb/issues/7634): Return the time from a percentile call on an integer.
-=======
+
+## v1.1.1 [2016-12-06]
+
+### Features
+
+- [#7684](https://github.com/influxdata/influxdb/issues/7684): Update Go version to 1.7.4.
+
+### Bugfixes
+
 - [#7625](https://github.com/influxdata/influxdb/issues/7625): Fix incorrect tag value in error message.
 - [#7661](https://github.com/influxdata/influxdb/pull/7661): Quote the empty string as an ident.
 - [#7679](https://github.com/influxdata/influxdb/pull/7679): Fix string fields w/ trailing slashes
@@ -50,7 +42,6 @@
 ### Security
 
 [Go 1.7.4](https://golang.org/doc/devel/release.html#go1.7.minor) was released to address two security issues.  This release includes these security fixes.
->>>>>>> e47cf1f2
 
 ## v1.1.0 [2016-11-14]
 
