package influxdb

import (
	"bytes"
	"encoding/json"
	"fmt"
<<<<<<< HEAD
	"io"
	"net/http"
=======
	"log"
>>>>>>> d044d5ff
	"net/url"
	"os"
	"path/filepath"
	"regexp"
	"sort"
	"strconv"
	"sync"
	"time"

	"code.google.com/p/go.crypto/bcrypt"
	"github.com/influxdb/influxdb/messaging"
)

const (
	// DefaultRootPassword is the password initially set for the root user.
	// It is also used when reseting the root user's password.
	DefaultRootPassword = "root"

	// DefaultRetentionPolicyName is the name of a databases's default shard space.
	DefaultRetentionPolicyName = "default"

	// DefaultSplitN represents the number of partitions a shard is split into.
	DefaultSplitN = 1

	// DefaultReplicaN represents the number of replicas data is written to.
	DefaultReplicaN = 1

	// DefaultShardDuration is the time period held by a shard.
	DefaultShardDuration = 7 * (24 * time.Hour)

	// DefaultShardRetention is the length of time before a shard is dropped.
	DefaultShardRetention = time.Duration(0)
)

const (
	// Data node messages
	createDataNodeMessageType = messaging.MessageType(0x00)
	deleteDataNodeMessageType = messaging.MessageType(0x01)

	// Database messages
	createDatabaseMessageType = messaging.MessageType(0x10)
	deleteDatabaseMessageType = messaging.MessageType(0x11)

	// Retention policy messages
	createRetentionPolicyMessageType     = messaging.MessageType(0x20)
	updateRetentionPolicyMessageType     = messaging.MessageType(0x21)
	deleteRetentionPolicyMessageType     = messaging.MessageType(0x22)
	setDefaultRetentionPolicyMessageType = messaging.MessageType(0x23)

	// User messages
	createUserMessageType = messaging.MessageType(0x30)
	updateUserMessageType = messaging.MessageType(0x31)
	deleteUserMessageType = messaging.MessageType(0x32)

	// Shard messages
	createShardIfNotExistsMessageType = messaging.MessageType(0x40)

	// Series messages
	createSeriesIfNotExistsMessageType = messaging.MessageType(0x50)

	// Write raw data messages (per-topic)
	writeSeriesMessageType = messaging.MessageType(0x80)
)

// Server represents a collection of metadata and raw metric data.
type Server struct {
	mu   sync.RWMutex
	id   uint64
	path string
	done chan struct{} // goroutine close notification

	client MessagingClient  // broker client
	index  uint64           // highest broadcast index seen
	errors map[uint64]error // message errors

	meta *metastore // metadata store

	dataNodes map[uint64]*DataNode // data nodes by id

	databases        map[string]*database // databases by name
	databasesByShard map[uint64]*database // databases by shard id
	users            map[string]*User     // user by name
}

// NewServer returns a new instance of Server.
func NewServer() *Server {
	return &Server{
		meta:             &metastore{},
		dataNodes:        make(map[uint64]*DataNode),
		databases:        make(map[string]*database),
		databasesByShard: make(map[uint64]*database),
		users:            make(map[string]*User),
		errors:           make(map[uint64]error),
	}
}

// ID returns the data node id for the server.
// Returns zero if the server is closed or the server has not joined a cluster.
func (s *Server) ID() uint64 {
	s.mu.Lock()
	defer s.mu.Unlock()
	return s.id
}

// Path returns the path used when opening the server.
// Returns an empty string when the server is closed.
func (s *Server) Path() string {
	s.mu.Lock()
	defer s.mu.Unlock()
	return s.path
}

// shardPath returns the path for a shard.
func (s *Server) shardPath(id uint64) string {
	if s.path == "" {
		return ""
	}
	return filepath.Join(s.path, "shards", strconv.FormatUint(id, 10))
}

// Open initializes the server from a given path.
func (s *Server) Open(path string) error {
	// Ensure the server isn't already open and there's a path provided.
	if s.opened() {
		return ErrServerOpen
	} else if path == "" {
		return ErrPathRequired
	}

	// Create required directories.
	if err := os.MkdirAll(path, 0700); err != nil {
		return err
	}
	if err := os.MkdirAll(filepath.Join(path, "shards"), 0700); err != nil {
		return err
	}

	// Open metadata store.
	if err := s.meta.open(filepath.Join(path, "meta")); err != nil {
		return fmt.Errorf("meta: %s", err)
	}

	// Load state from metastore.
	if err := s.load(); err != nil {
		return fmt.Errorf("load: %s", err)
	}

	// Set the server path.
	s.path = path

	return nil
}

// opened returns true when the server is open.
func (s *Server) opened() bool { return s.path != "" }

// Close shuts down the server.
func (s *Server) Close() error {
	s.mu.Lock()
	defer s.mu.Unlock()

	if !s.opened() {
		return ErrServerClosed
	}

	// Close message processing.
	s.setClient(nil)

	// Close metastore.
	_ = s.meta.close()

	// Remove path.
	s.path = ""

	return nil
}

// load reads the state of the server from the metastore.
func (s *Server) load() error {
	return s.meta.view(func(tx *metatx) error {
		// Read server id.
		s.id = tx.id()

		// Load databases.
		s.databases = make(map[string]*database)
		for _, db := range tx.databases() {
			s.databases[db.name] = db

			for sh := range db.shards {
				s.databasesByShard[sh] = db
			}

			// load the index
			log.Printf("Loading metadata index for %s\n", db.name)
			err := s.meta.view(func(tx *metatx) error {
				tx.indexDatabase(db)
				return nil
			})
			if err != nil {
				return err
			}
		}

		// Load users.
		s.users = make(map[string]*User)
		for _, u := range tx.users() {
			s.users[u.Name] = u
		}

		return nil
	})
}

// Client retrieves the current messaging client.
func (s *Server) Client() MessagingClient {
	s.mu.RLock()
	defer s.mu.RUnlock()
	return s.client
}

// SetClient sets the messaging client on the server.
func (s *Server) SetClient(client MessagingClient) error {
	s.mu.Lock()
	defer s.mu.Unlock()
	return s.setClient(client)
}

func (s *Server) setClient(client MessagingClient) error {
	// Ensure the server is open.
	if !s.opened() {
		return ErrServerClosed
	}

	// Stop previous processor, if running.
	if s.done != nil {
		close(s.done)
		s.done = nil
	}

	// Set the messaging client.
	s.client = client

	// Start goroutine to read messages from the broker.
	if client != nil {
		s.done = make(chan struct{}, 0)
		go s.processor(client, s.done)
	}

	return nil
}

// broadcast encodes a message as JSON and send it to the broker's broadcast topic.
// This function waits until the message has been processed by the server.
// Returns the broker log index of the message or an error.
func (s *Server) broadcast(typ messaging.MessageType, c interface{}) (uint64, error) {
	// Encode the command.
	data, err := json.Marshal(c)
	if err != nil {
		return 0, err
	}

	// Publish the message.
	m := &messaging.Message{
		Type:    typ,
		TopicID: messaging.BroadcastTopicID,
		Data:    data,
	}
	index, err := s.client.Publish(m)
	if err != nil {
		return 0, err
	}

	// Wait for the server to receive the message.
	err = s.sync(index)

	return index, err
}

// sync blocks until a given index (or a higher index) has been seen.
// Returns any error associated with the command.
func (s *Server) sync(index uint64) error {
	for {
		// Check if index has occurred. If so, retrieve the error and return.
		s.mu.RLock()
		if s.index >= index {
			err, ok := s.errors[index]
			if ok {
				delete(s.errors, index)
			}
			s.mu.RUnlock()
			return err
		}
		s.mu.RUnlock()

		// Otherwise wait momentarily and check again.
		time.Sleep(1 * time.Millisecond)
	}
}

// Initialize creates a new data node and initializes the server's id to 1.
func (s *Server) Initialize(u *url.URL) error {
	// Create a new data node.
	if err := s.CreateDataNode(u); err != nil {
		return err
	}

	// Ensure the data node returns with an ID of 1.
	// If it doesn't then something went really wrong. We have to panic because
	// the messaging client relies on the first server being assigned ID 1.
	n := s.DataNodeByURL(u)
	assert(n != nil && n.ID == 1, "invalid initial server id: %d", n.ID)

	// Set the ID on the metastore.
	if err := s.meta.mustUpdate(func(tx *metatx) error {
		return tx.setID(n.ID)
	}); err != nil {
		return err
	}

	// Set the ID on the server.
	s.id = 1

	return nil
}

// Join creates a new data node in an existing cluster, copies the metastore,
// and initializes the ID.
func (s *Server) Join(u *url.URL, joinURL *url.URL) error {
	s.mu.Lock()
	defer s.mu.Unlock()

	// Encode data node request.
	var buf bytes.Buffer
	if err := json.NewEncoder(&buf).Encode(&dataNodeJSON{URL: u.String()}); err != nil {
		return err
	}

	// Send request.
	joinURL = copyURL(joinURL)
	joinURL.Path = "/data_nodes"
	resp, err := http.Post(joinURL.String(), "application/octet-stream", &buf)
	if err != nil {
		return err
	}
	defer resp.Body.Close()

	// Check if created.
	if resp.StatusCode != http.StatusCreated {
		warn("STATUS>", resp.StatusCode)
		return ErrUnableToJoin
	}

	// Decode response.
	var n dataNodeJSON
	if err := json.NewDecoder(resp.Body).Decode(&n); err != nil {
		return err
	}
	assert(n.ID > 0, "invalid join node id returned: %d", n.ID)

	// Download the metastore from joining server.
	joinURL.Path = "/metastore"
	resp, err = http.Post(joinURL.String(), "application/octet-stream", &buf)
	if err != nil {
		return err
	}
	defer resp.Body.Close()

	// Update the ID on the metastore.
	if err := s.meta.mustUpdate(func(tx *metatx) error {
		return tx.setID(n.ID)
	}); err != nil {
		return err
	}

	// Set the ID on the server.
	s.id = n.ID

	return nil
}

// CopyMetastore writes the underlying metastore data file to a writer.
func (s *Server) CopyMetastore(w io.Writer) error {
	return s.meta.mustView(func(tx *metatx) error {
		// Set content lengh if this is a HTTP connection.
		if w, ok := w.(http.ResponseWriter); ok {
			w.Header().Set("Content-Length", strconv.Itoa(int(tx.Size())))
		}

		// Write entire database to the writer.
		return tx.Copy(w)
	})
}

// DataNode returns a data node by id.
func (s *Server) DataNode(id uint64) *DataNode {
	s.mu.RLock()
	defer s.mu.RUnlock()
	return s.dataNodes[id]
}

// DataNodeByURL returns a data node by url.
func (s *Server) DataNodeByURL(u *url.URL) *DataNode {
	s.mu.RLock()
	defer s.mu.RUnlock()
	for _, n := range s.dataNodes {
		if n.URL.String() == u.String() {
			return n
		}
	}
	return nil
}

// DataNodes returns a list of data nodes.
func (s *Server) DataNodes() (a []*DataNode) {
	s.mu.RLock()
	defer s.mu.RUnlock()
	for _, n := range s.dataNodes {
		a = append(a, n)
	}
	sort.Sort(dataNodes(a))
	return
}

// CreateDataNode creates a new data node with a given URL.
func (s *Server) CreateDataNode(u *url.URL) error {
	c := &createDataNodeCommand{URL: u.String()}
	_, err := s.broadcast(createDataNodeMessageType, c)
	return err
}

func (s *Server) applyCreateDataNode(m *messaging.Message) (err error) {
	var c createDataNodeCommand
	mustUnmarshalJSON(m.Data, &c)

	s.mu.Lock()
	defer s.mu.Unlock()

	// Validate parameters.
	if c.URL == "" {
		return ErrDataNodeURLRequired
	}

	// Check that another node with the same URL doesn't already exist.
	u, _ := url.Parse(c.URL)
	for _, n := range s.dataNodes {
		if n.URL.String() == u.String() {
			return ErrDataNodeExists
		}
	}

	// Create data node.
	n := newDataNode()
	n.URL = u

	// Persist to metastore.
	err = s.meta.mustUpdate(func(tx *metatx) error {
		n.ID = tx.nextDataNodeID()
		return tx.saveDataNode(n)
	})

	// Add to node on server.
	s.dataNodes[n.ID] = n

	return
}

type createDataNodeCommand struct {
	URL string `json:"url"`
}

// DeleteDataNode deletes an existing data node.
func (s *Server) DeleteDataNode(id uint64) error {
	c := &deleteDataNodeCommand{ID: id}
	_, err := s.broadcast(deleteDataNodeMessageType, c)
	return err
}

func (s *Server) applyDeleteDataNode(m *messaging.Message) (err error) {
	var c deleteDataNodeCommand
	mustUnmarshalJSON(m.Data, &c)

	s.mu.Lock()
	defer s.mu.Unlock()
	n := s.dataNodes[c.ID]
	if n == nil {
		return ErrDataNodeNotFound
	}

	// Remove from metastore.
	err = s.meta.mustUpdate(func(tx *metatx) error { return tx.deleteDataNode(c.ID) })

	// Delete the node.
	delete(s.dataNodes, n.ID)

	return
}

type deleteDataNodeCommand struct {
	ID uint64 `json:"id"`
}

// DatabaseExists returns true if a database exists.
func (s *Server) DatabaseExists(name string) bool {
	s.mu.RLock()
	defer s.mu.RUnlock()
	return s.databases[name] != nil
}

// Databases returns a sorted list of all database names.
func (s *Server) Databases() (a []string) {
	s.mu.RLock()
	defer s.mu.RUnlock()
	for _, db := range s.databases {
		a = append(a, db.name)
	}
	sort.Strings(a)
	return
}

// CreateDatabase creates a new database.
func (s *Server) CreateDatabase(name string) error {
	c := &createDatabaseCommand{Name: name}
	_, err := s.broadcast(createDatabaseMessageType, c)
	return err
}

func (s *Server) applyCreateDatabase(m *messaging.Message) (err error) {
	var c createDatabaseCommand
	mustUnmarshalJSON(m.Data, &c)

	s.mu.Lock()
	defer s.mu.Unlock()
	if s.databases[c.Name] != nil {
		return ErrDatabaseExists
	}

	// Create database entry.
	db := newDatabase()
	db.name = c.Name

	// Persist to metastore.
	err = s.meta.mustUpdate(func(tx *metatx) error { return tx.saveDatabase(db) })

	// Add to databases on server.
	s.databases[c.Name] = db

	return
}

type createDatabaseCommand struct {
	Name string `json:"name"`
}

// DeleteDatabase deletes an existing database.
func (s *Server) DeleteDatabase(name string) error {
	c := &deleteDatabaseCommand{Name: name}
	_, err := s.broadcast(deleteDatabaseMessageType, c)
	return err
}

func (s *Server) applyDeleteDatabase(m *messaging.Message) (err error) {
	var c deleteDatabaseCommand
	mustUnmarshalJSON(m.Data, &c)

	s.mu.Lock()
	defer s.mu.Unlock()
	if s.databases[c.Name] == nil {
		return ErrDatabaseNotFound
	}

	// Remove from metastore.
	err = s.meta.mustUpdate(func(tx *metatx) error { return tx.deleteDatabase(c.Name) })

	// Delete the database entry.
	delete(s.databases, c.Name)
	return
}

type deleteDatabaseCommand struct {
	Name string `json:"name"`
}

// shardByTimestamp returns a shard that owns a given timestamp for a database.
func (s *Server) shardByTimestamp(database, policy string, id uint32, timestamp time.Time) (*Shard, error) {
	db := s.databases[database]
	if db == nil {
		return nil, ErrDatabaseNotFound
	}
	return db.shardByTimestamp(policy, id, timestamp)
}

// Shards returns a list of all shards for a database.
// Returns an error if the database doesn't exist.
func (s *Server) Shards(database string) ([]*Shard, error) {
	s.mu.RLock()
	defer s.mu.RUnlock()

	// Lookup database.
	db := s.databases[database]
	if db == nil {
		return nil, ErrDatabaseNotFound
	}

	// Retrieve shards from database.
	shards := make([]*Shard, 0, len(db.shards))
	for _, shard := range db.shards {
		shards = append(shards, shard)
	}
	return shards, nil
}

// shardsByTimestamp returns all shards that own a given timestamp for a database.
func (s *Server) shardsByTimestamp(database, policy string, timestamp time.Time) ([]*Shard, error) {
	db := s.databases[database]
	if db == nil {
		return nil, ErrDatabaseNotFound
	}
	return db.shardsByTimestamp(policy, timestamp)
}

// CreateShardsIfNotExist creates all the shards for a retention policy for the interval a timestamp falls into.
// Note that multiple shards can be created for each bucket of time.
func (s *Server) CreateShardsIfNotExists(database, policy string, timestamp time.Time) error {
	c := &createShardIfNotExistsCommand{Database: database, Policy: policy, Timestamp: timestamp}
	_, err := s.broadcast(createShardIfNotExistsMessageType, c)
	return err
}

// createShardIfNotExists returns the shard for a given retention policy, series, and timestamp.
// If it doesn't exist, it will create all shards for the given timestamp
func (s *Server) createShardIfNotExists(database, policy string, id uint32, timestamp time.Time) (*Shard, error) {
	// Check if shard exists first.
	sh, err := s.shardByTimestamp(database, policy, id, timestamp)
	if err != nil {
		return nil, err
	} else if sh != nil {
		return sh, nil
	}

	// If the shard doesn't exist then create it.
	if err := s.CreateShardsIfNotExists(database, policy, timestamp); err != nil {
		return nil, err
	}

	// Lookup the shard again.
	return s.shardByTimestamp(database, policy, id, timestamp)
}

func (s *Server) applyCreateShardIfNotExists(m *messaging.Message) (err error) {
	var c createShardIfNotExistsCommand
	mustUnmarshalJSON(m.Data, &c)

	s.mu.Lock()
	defer s.mu.Unlock()

	// Retrieve database.
	db := s.databases[c.Database]
	if s.databases[c.Database] == nil {
		return ErrDatabaseNotFound
	}

	// Validate retention policy.
	rp := db.policies[c.Policy]
	if rp == nil {
		return ErrRetentionPolicyNotFound
	}

	// If we can match to an existing shard date range then just ignore request.
	for _, sh := range rp.Shards {
		if timeBetweenInclusive(c.Timestamp, sh.StartTime, sh.EndTime) {
			return nil
		}
	}

	// If no shards match then create a new one.
	sh := newShard()
	sh.ID = m.Index
	sh.StartTime = c.Timestamp.Truncate(rp.Duration).UTC()
	sh.EndTime = sh.StartTime.Add(rp.Duration).UTC()

	// Open shard.
	if err := sh.open(s.shardPath(sh.ID)); err != nil {
		panic("unable to open shard: " + err.Error())
	}

	// Persist to metastore if a shard was created.
	if err = s.meta.mustUpdate(func(tx *metatx) error {
		return tx.saveDatabase(db)
	}); err != nil {
		_ = sh.close()
		return
	}

	// Add to lookups.
	s.databasesByShard[sh.ID] = db
	db.shards[sh.ID] = sh
	rp.Shards = append(rp.Shards, sh)

	// TODO: Subscribe to shard if it matches the server's index.

	return
}

type createShardIfNotExistsCommand struct {
	Database  string    `json:"name"`
	Policy    string    `json:"policy"`
	Timestamp time.Time `json:"timestamp"`
}

// User returns a user by username
// Returns nil if the user does not exist.
func (s *Server) User(name string) *User {
	s.mu.Lock()
	defer s.mu.Unlock()
	return s.users[name]
}

// Users returns a list of all users, sorted by name.
func (s *Server) Users() (a []*User) {
	s.mu.RLock()
	defer s.mu.RUnlock()
	for _, u := range s.users {
		a = append(a, u)
	}
	sort.Sort(users(a))
	return a
}

// AdminUserExists returns whether at least 1 admin-level user exists.
func (s *Server) AdminUserExists() bool {
	for _, u := range s.users {
		if u.Admin {
			return true
		}
	}
	return false
}

// Authenticate returns an authenticated user by username. If any error occurs,
// or the authentication credentials are invalid, an error is returned.
func (s *Server) Authenticate(username, password string) (*User, error) {
	s.mu.Lock()
	defer s.mu.Unlock()
	u := s.users[username]
	if u == nil {
		return nil, fmt.Errorf("user not found")
	}
	err := u.Authenticate(password)
	if err != nil {
		return nil, fmt.Errorf("invalid credentials")
	}
	return u, nil
}

// CreateUser creates a user on the server.
func (s *Server) CreateUser(username, password string, admin bool) error {
	c := &createUserCommand{Username: username, Password: password, Admin: admin}
	_, err := s.broadcast(createUserMessageType, c)
	return err
}

func (s *Server) applyCreateUser(m *messaging.Message) (err error) {
	var c createUserCommand
	mustUnmarshalJSON(m.Data, &c)

	s.mu.Lock()
	defer s.mu.Unlock()

	// Validate user.
	if c.Username == "" {
		return ErrUsernameRequired
	} else if s.users[c.Username] != nil {
		return ErrUserExists
	}

	// Generate the hash of the password.
	hash, err := HashPassword(c.Password)
	if err != nil {
		return err
	}

	// Create the user.
	u := &User{
		Name:  c.Username,
		Hash:  string(hash),
		Admin: c.Admin,
	}

	// Persist to metastore.
	err = s.meta.mustUpdate(func(tx *metatx) error {
		return tx.saveUser(u)
	})

	s.users[u.Name] = u
	return
}

type createUserCommand struct {
	Username string `json:"username"`
	Password string `json:"password"`
	Admin    bool   `json:"admin,omitempty"`
}

// UpdateUser updates an existing user on the server.
func (s *Server) UpdateUser(username, password string) error {
	c := &updateUserCommand{Username: username, Password: password}
	_, err := s.broadcast(updateUserMessageType, c)
	return err
}

func (s *Server) applyUpdateUser(m *messaging.Message) (err error) {
	var c updateUserCommand
	mustUnmarshalJSON(m.Data, &c)

	s.mu.Lock()
	defer s.mu.Unlock()

	// Validate command.
	u := s.users[c.Username]
	if u == nil {
		return ErrUserNotFound
	}

	// Update the user's password, if set.
	if c.Password != "" {
		hash, err := HashPassword(c.Password)
		if err != nil {
			return err
		}
		u.Hash = string(hash)
	}

	// Persist to metastore.
	return s.meta.mustUpdate(func(tx *metatx) error {
		return tx.saveUser(u)
	})
}

type updateUserCommand struct {
	Username string `json:"username"`
	Password string `json:"password,omitempty"`
}

// DeleteUser removes a user from the server.
func (s *Server) DeleteUser(username string) error {
	c := &deleteUserCommand{Username: username}
	_, err := s.broadcast(deleteUserMessageType, c)
	return err
}

func (s *Server) applyDeleteUser(m *messaging.Message) error {
	var c deleteUserCommand
	mustUnmarshalJSON(m.Data, &c)

	s.mu.Lock()
	defer s.mu.Unlock()

	// Validate user.
	if c.Username == "" {
		return ErrUsernameRequired
	} else if s.users[c.Username] == nil {
		return ErrUserNotFound
	}

	// Remove from metastore.
	s.meta.mustUpdate(func(tx *metatx) error {
		return tx.deleteUser(c.Username)
	})

	// Delete the user.
	delete(s.users, c.Username)
	return nil
}

type deleteUserCommand struct {
	Username string `json:"username"`
}

// RetentionPolicy returns a retention policy by name.
// Returns an error if the database doesn't exist.
func (s *Server) RetentionPolicy(database, name string) (*RetentionPolicy, error) {
	s.mu.Lock()
	defer s.mu.Unlock()

	// Lookup database.
	db := s.databases[database]
	if db == nil {
		return nil, ErrDatabaseNotFound
	}

	return db.policies[name], nil
}

// DefaultRetentionPolicy returns the default retention policy for a database.
// Returns an error if the database doesn't exist.
func (s *Server) DefaultRetentionPolicy(database string) (*RetentionPolicy, error) {
	s.mu.Lock()
	defer s.mu.Unlock()

	// Lookup database.
	db := s.databases[database]
	if db == nil {
		return nil, ErrDatabaseNotFound
	}

	return db.policies[db.defaultRetentionPolicy], nil
}

// RetentionPolicies returns a list of retention polocies for a database.
// Returns an error if the database doesn't exist.
func (s *Server) RetentionPolicies(database string) ([]*RetentionPolicy, error) {
	s.mu.RLock()
	defer s.mu.RUnlock()

	// Lookup database.
	db := s.databases[database]
	if db == nil {
		return nil, ErrDatabaseNotFound
	}

	// Retrieve the policies.
	a := make([]*RetentionPolicy, 0, len(db.policies))
	for _, p := range db.policies {
		a = append(a, p)
	}
	return a, nil
}

// CreateRetentionPolicy creates a retention policy for a database.
func (s *Server) CreateRetentionPolicy(database string, rp *RetentionPolicy) error {
	c := &createRetentionPolicyCommand{
		Database: database,
		Name:     rp.Name,
		Duration: rp.Duration,
		ReplicaN: rp.ReplicaN,
		SplitN:   rp.SplitN,
	}
	_, err := s.broadcast(createRetentionPolicyMessageType, c)
	return err
}

func (s *Server) applyCreateRetentionPolicy(m *messaging.Message) error {
	var c createRetentionPolicyCommand
	mustUnmarshalJSON(m.Data, &c)

	s.mu.Lock()
	defer s.mu.Unlock()

	// Retrieve the database.
	db := s.databases[c.Database]
	if s.databases[c.Database] == nil {
		return ErrDatabaseNotFound
	} else if c.Name == "" {
		return ErrRetentionPolicyNameRequired
	} else if db.policies[c.Name] != nil {
		return ErrRetentionPolicyExists
	}

	// Add policy to the database.
	db.policies[c.Name] = &RetentionPolicy{
		Name:     c.Name,
		Duration: c.Duration,
		ReplicaN: c.ReplicaN,
		SplitN:   c.SplitN,
	}

	// Persist to metastore.
	s.meta.mustUpdate(func(tx *metatx) error {
		return tx.saveDatabase(db)
	})

	return nil
}

type createRetentionPolicyCommand struct {
	Database string        `json:"database"`
	Name     string        `json:"name"`
	Duration time.Duration `json:"duration"`
	ReplicaN uint32        `json:"replicaN"`
	SplitN   uint32        `json:"splitN"`
}

// UpdateRetentionPolicy updates an existing retention policy on a database.
func (s *Server) UpdateRetentionPolicy(database, name string, rp *RetentionPolicy) error {
	c := &updateRetentionPolicyCommand{Database: database, Name: name, NewName: rp.Name}
	_, err := s.broadcast(updateRetentionPolicyMessageType, c)
	return err
}

type updateRetentionPolicyCommand struct {
	Database string `json:"database"`
	Name     string `json:"name"`
	NewName  string `json:"newName"`
}

func (s *Server) applyUpdateRetentionPolicy(m *messaging.Message) (err error) {
	var c updateRetentionPolicyCommand
	mustUnmarshalJSON(m.Data, &c)

	s.mu.Lock()
	defer s.mu.Unlock()

	// Validate command.
	db := s.databases[c.Database]
	if s.databases[c.Database] == nil {
		return ErrDatabaseNotFound
	} else if c.Name == "" {
		return ErrRetentionPolicyNameRequired
	}

	// Retrieve the policy.
	p := db.policies[c.Name]
	if db.policies[c.Name] == nil {
		return ErrRetentionPolicyNotFound
	}

	// Update the policy name, if not blank.
	if c.NewName != c.Name && c.NewName != "" {
		delete(db.policies, p.Name)
		p.Name = c.NewName
		db.policies[p.Name] = p
	}

	// Persist to metastore.
	err = s.meta.mustUpdate(func(tx *metatx) error {
		return tx.saveDatabase(db)
	})

	return
}

// DeleteRetentionPolicy removes a retention policy from a database.
func (s *Server) DeleteRetentionPolicy(database, name string) error {
	c := &deleteRetentionPolicyCommand{Database: database, Name: name}
	_, err := s.broadcast(deleteRetentionPolicyMessageType, c)
	return err
}

func (s *Server) applyDeleteRetentionPolicy(m *messaging.Message) (err error) {
	var c deleteRetentionPolicyCommand
	mustUnmarshalJSON(m.Data, &c)

	s.mu.Lock()
	defer s.mu.Unlock()

	// Retrieve the database.
	db := s.databases[c.Database]
	if s.databases[c.Database] == nil {
		return ErrDatabaseNotFound
	} else if c.Name == "" {
		return ErrRetentionPolicyNameRequired
	} else if db.policies[c.Name] == nil {
		return ErrRetentionPolicyNotFound
	}

	// Remove retention policy.
	delete(db.policies, c.Name)

	// Persist to metastore.
	err = s.meta.mustUpdate(func(tx *metatx) error {
		return tx.saveDatabase(db)
	})

	return
}

type deleteRetentionPolicyCommand struct {
	Database string `json:"database"`
	Name     string `json:"name"`
}

// SetDefaultRetentionPolicy sets the default policy to write data into and query from on a database.
func (s *Server) SetDefaultRetentionPolicy(database, name string) error {
	c := &setDefaultRetentionPolicyCommand{Database: database, Name: name}
	_, err := s.broadcast(setDefaultRetentionPolicyMessageType, c)
	return err
}

func (s *Server) applySetDefaultRetentionPolicy(m *messaging.Message) (err error) {
	var c setDefaultRetentionPolicyCommand
	mustUnmarshalJSON(m.Data, &c)

	s.mu.Lock()
	defer s.mu.Unlock()

	// Validate command.
	db := s.databases[c.Database]
	if s.databases[c.Database] == nil {
		return ErrDatabaseNotFound
	} else if db.policies[c.Name] == nil {
		return ErrRetentionPolicyNotFound
	}

	// Update default policy.
	db.defaultRetentionPolicy = c.Name

	// Persist to metastore.
	err = s.meta.mustUpdate(func(tx *metatx) error {
		return tx.saveDatabase(db)
	})

	return
}

type setDefaultRetentionPolicyCommand struct {
	Database string `json:"database"`
	Name     string `json:"name"`
}

func (s *Server) applyCreateSeriesIfNotExists(m *messaging.Message) error {
	var c createSeriesIfNotExistsCommand
	mustUnmarshalJSON(m.Data, &c)

	s.mu.Lock()
	defer s.mu.Unlock()

	// Validate command.
	db := s.databases[c.Database]
	if db == nil {
		return ErrDatabaseNotFound
	}

	if _, series := db.MeasurementAndSeries(c.Name, c.Tags); series != nil {
		return nil
	}

	// save to the metastore and add it to the in memory index
	var series *Series
	err := s.meta.mustUpdate(func(tx *metatx) error {
		var err error
		series, err = tx.createSeries(db.name, c.Name, c.Tags)
		return err
	})
	if err != nil {
		return err
	}
	db.addSeriesToIndex(c.Name, series)

	return nil
}

type createSeriesIfNotExistsCommand struct {
	Database string            `json:"database"`
	Name     string            `json:"name"`
	Tags     map[string]string `json:"tags"`
}

// WriteSeries writes series data to the database.
func (s *Server) WriteSeries(database, retentionPolicy, name string, tags map[string]string, timestamp time.Time, values map[string]interface{}) error {
	// Find the id for the series and tagset
	id, err := s.createSeriesIfNotExists(database, name, tags)
	if err != nil {
		return err
	}

	// Now write it into the shard.
	sh, err := s.createShardIfNotExists(database, retentionPolicy, id, timestamp)
	if err != nil {
		return fmt.Errorf("create shard(%s/%d): %s", retentionPolicy, timestamp.Format(time.RFC3339Nano), err)
	}

	// Encode point to a byte slice.
	data, err := marshalPoint(id, timestamp, values)
	if err != nil {
		return err
	}

	// Publish "write series" message on shard's topic to broker.
	m := &messaging.Message{
		Type:    writeSeriesMessageType,
		TopicID: sh.ID,
		Data:    data,
	}

	_, err = s.client.Publish(m)
	return err
}

func (s *Server) applyWriteSeries(m *messaging.Message) error {
	s.mu.RLock()

	// Retrieve the database.
	db := s.databasesByShard[m.TopicID]
	if db == nil {
		s.mu.RUnlock()
		return ErrDatabaseNotFound
	}

	// Retrieve the shard.
	sh := db.shards[m.TopicID]
	if sh == nil {
		s.mu.RUnlock()
		return ErrShardNotFound
	}
	s.mu.RUnlock()

	// TODO: enable some way to specify if the data should be overwritten
	overwrite := true

	// Write to shard.
	return sh.writeSeries(overwrite, m.Data)
}

func (s *Server) createSeriesIfNotExists(database, name string, tags map[string]string) (uint32, error) {
	// Try to find series locally first.
	s.mu.RLock()
	idx := s.databases[database]
	if _, series := idx.MeasurementAndSeries(name, tags); series != nil {
		s.mu.RUnlock()
		return series.ID, nil
	}
	// release the read lock so the broadcast can actually go through and acquire the write lock
	s.mu.RUnlock()

	// If it doesn't exist then create a message and broadcast.
	c := &createSeriesIfNotExistsCommand{Database: database, Name: name, Tags: tags}
	_, err := s.broadcast(createSeriesIfNotExistsMessageType, c)
	if err != nil {
		return 0, err
	}

	// Lookup series again.
	_, series := idx.MeasurementAndSeries(name, tags)
	if series == nil {
		return 0, ErrSeriesNotFound
	}
	return series.ID, nil
}

func (s *Server) MeasurementNames(database string) []string {
	s.mu.RLock()
	defer s.mu.RUnlock()

	db := s.databases[database]
	if db == nil {
		return nil
	}

	return db.names
}

func (s *Server) MeasurementSeriesIDs(database, measurement string) SeriesIDs {
	s.mu.RLock()
	defer s.mu.RUnlock()

	db := s.databases[database]
	if db == nil {
		return nil
	}

	return db.SeriesIDs([]string{measurement}, nil)
}

// processor runs in a separate goroutine and processes all incoming broker messages.
func (s *Server) processor(client MessagingClient, done chan struct{}) {
	for {
		// Read incoming message.
		var m *messaging.Message
		select {
		case <-done:
			return
		case m = <-client.C():
		}

		// Process message.
		var err error
		switch m.Type {
		case writeSeriesMessageType:
			err = s.applyWriteSeries(m)
		case createDataNodeMessageType:
			err = s.applyCreateDataNode(m)
		case deleteDataNodeMessageType:
			err = s.applyDeleteDataNode(m)
		case createDatabaseMessageType:
			err = s.applyCreateDatabase(m)
		case deleteDatabaseMessageType:
			err = s.applyDeleteDatabase(m)
		case createUserMessageType:
			err = s.applyCreateUser(m)
		case updateUserMessageType:
			err = s.applyUpdateUser(m)
		case deleteUserMessageType:
			err = s.applyDeleteUser(m)
		case createRetentionPolicyMessageType:
			err = s.applyCreateRetentionPolicy(m)
		case updateRetentionPolicyMessageType:
			err = s.applyUpdateRetentionPolicy(m)
		case deleteRetentionPolicyMessageType:
			err = s.applyDeleteRetentionPolicy(m)
		case createShardIfNotExistsMessageType:
			err = s.applyCreateShardIfNotExists(m)
		case setDefaultRetentionPolicyMessageType:
			err = s.applySetDefaultRetentionPolicy(m)
		case createSeriesIfNotExistsMessageType:
			err = s.applyCreateSeriesIfNotExists(m)
		}

		// Sync high water mark and errors.
		s.mu.Lock()
		s.index = m.Index
		if err != nil {
			s.errors[m.Index] = err
		}
		s.mu.Unlock()
	}
}

// MessagingClient represents the client used to receive messages from brokers.
type MessagingClient interface {
	// Publishes a message to the broker.
	Publish(m *messaging.Message) (index uint64, err error)

	// Creates a new replica with a given ID on the broker.
	CreateReplica(id uint64) error

	// Deletes an existing replica with a given ID from the broker.
	DeleteReplica(id uint64) error

	// The streaming channel for all subscribed messages.
	C() <-chan *messaging.Message
}

// DataNode represents a data node in the cluster.
type DataNode struct {
	ID  uint64
	URL *url.URL
}

// newDataNode returns an instance of DataNode.
func newDataNode() *DataNode { return &DataNode{} }

type dataNodes []*DataNode

func (p dataNodes) Len() int           { return len(p) }
func (p dataNodes) Less(i, j int) bool { return p[i].ID < p[j].ID }
func (p dataNodes) Swap(i, j int)      { p[i], p[j] = p[j], p[i] }

// BcryptCost is the cost associated with generating password with Bcrypt.
// This setting is lowered during testing to improve test suite performance.
var BcryptCost = 10

// User represents a user account on the system.
// It can be given read/write permissions to individual databases.
type User struct {
	Name  string `json:"name"`
	Hash  string `json:"hash"`
	Admin bool   `json:"admin,omitempty"`
}

// Authenticate returns nil if the password matches the user's password.
// Returns an error if the password was incorrect.
func (u *User) Authenticate(password string) error {
	return bcrypt.CompareHashAndPassword([]byte(u.Hash), []byte(password))
}

// users represents a list of users, sortable by name.
type users []*User

func (p users) Len() int           { return len(p) }
func (p users) Less(i, j int) bool { return p[i].Name < p[j].Name }
func (p users) Swap(i, j int)      { p[i], p[j] = p[j], p[i] }

type Matcher struct {
	IsRegex bool
	Name    string
}

func (m *Matcher) Matches(name string) bool {
	if m.IsRegex {
		matches, _ := regexp.MatchString(m.Name, name)
		return matches
	}
	return m.Name == name
}

// HashPassword generates a cryptographically secure hash for password.
// Returns an error if the password is invalid or a hash cannot be generated.
func HashPassword(password string) ([]byte, error) {
	// The second arg is the cost of the hashing, higher is slower but makes
	// it harder to brute force, since it will be really slow and impractical
	return bcrypt.GenerateFromPassword([]byte(password), BcryptCost)
}

// ContinuousQuery represents a query that exists on the server and processes
// each incoming event.
type ContinuousQuery struct {
	ID    uint32
	Query string
	// TODO: ParsedQuery *parser.SelectQuery
}

// copyURL returns a copy of the the URL.
func copyURL(u *url.URL) *url.URL {
	other := &url.URL{}
	*other = *u
	return other
}<|MERGE_RESOLUTION|>--- conflicted
+++ resolved
@@ -4,12 +4,9 @@
 	"bytes"
 	"encoding/json"
 	"fmt"
-<<<<<<< HEAD
 	"io"
+	"log"
 	"net/http"
-=======
-	"log"
->>>>>>> d044d5ff
 	"net/url"
 	"os"
 	"path/filepath"
